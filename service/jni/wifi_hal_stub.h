/*
 * Copyright (C) 2016 The Android Open Source Project
 *
 * Licensed under the Apache License, Version 2.0 (the "License");
 * you may not use this file except in compliance with the License.
 * You may obtain a copy of the License at
 *
 *     http://www.apache.org/licenses/LICENSE-2.0
 *
 * Unless required by applicable law or agreed to in writing, software
 * distributed under the License is distributed on an "AS IS" BASIS,
 * WITHOUT WARRANTIES OR CONDITIONS OF ANY KIND, either express or implied.
 * See the License for the specific language governing permissions and
 * limitations under the License.
 */

#ifndef __WIFI_HAL_STUB_H__
#define __WIFI_HAL_STUB_H__

#ifdef __cplusplus
extern "C"
{
#endif
#include "wifi_hal.h"
/* declare all HAL stub API here*/
wifi_error wifi_initialize_stub(wifi_handle *handle);
void wifi_cleanup_stub(wifi_handle handle, wifi_cleaned_up_handler handler);
void wifi_event_loop_stub(wifi_handle handle);
void wifi_get_error_info_stub(wifi_error err, const char **msg);
wifi_error wifi_get_supported_feature_set_stub(wifi_interface_handle handle, feature_set *set);
wifi_error wifi_get_concurrency_matrix_stub(wifi_interface_handle handle, int set_size_max,
        feature_set set[], int *set_size);
wifi_error wifi_get_ifaces_stub(wifi_handle handle, int *num_ifaces, wifi_interface_handle **ifaces);
wifi_error wifi_get_iface_name_stub(wifi_interface_handle iface, char *name, size_t size);
wifi_error wifi_set_iface_event_handler_stub(wifi_request_id id, wifi_interface_handle iface,
        wifi_event_handler eh);
wifi_error wifi_reset_iface_event_handler_stub(wifi_request_id id, wifi_interface_handle iface);
wifi_error wifi_set_nodfs_flag_stub(wifi_interface_handle handle, u32 nodfs);
wifi_error wifi_set_scanning_mac_oui_stub(wifi_interface_handle handle, unsigned char *oui);
wifi_error wifi_get_supported_channels_stub(wifi_handle handle, int *size, wifi_channel *list);
wifi_error wifi_is_epr_supported_stub(wifi_handle handle);
wifi_error wifi_start_gscan_stub(wifi_request_id id, wifi_interface_handle iface,
        wifi_scan_cmd_params params, wifi_scan_result_handler handler);
wifi_error wifi_stop_gscan_stub(wifi_request_id id, wifi_interface_handle iface);
wifi_error wifi_get_cached_gscan_results_stub(wifi_interface_handle iface, byte flush,
        int max, wifi_cached_scan_results *results, int *num);
wifi_error wifi_set_bssid_hotlist_stub(wifi_request_id id, wifi_interface_handle iface,
        wifi_bssid_hotlist_params params, wifi_hotlist_ap_found_handler handler);
wifi_error wifi_reset_bssid_hotlist_stub(wifi_request_id id, wifi_interface_handle iface);
wifi_error wifi_set_significant_change_handler_stub(wifi_request_id id, wifi_interface_handle iface,
        wifi_significant_change_params params, wifi_significant_change_handler handler);
wifi_error wifi_reset_significant_change_handler_stub(wifi_request_id id,
        wifi_interface_handle iface);
wifi_error wifi_get_gscan_capabilities_stub(wifi_interface_handle handle,
        wifi_gscan_capabilities *capabilities);
wifi_error wifi_set_link_stats_stub(wifi_interface_handle iface, wifi_link_layer_params params);
wifi_error wifi_get_link_stats_stub(wifi_request_id id,
         wifi_interface_handle iface, wifi_stats_result_handler handler);
wifi_error wifi_clear_link_stats_stub(wifi_interface_handle iface,
       u32 stats_clear_req_mask, u32 *stats_clear_rsp_mask, u8 stop_req, u8 *stop_rsp);
wifi_error wifi_get_valid_channels_stub(wifi_interface_handle handle,
         int band, int max_channels, wifi_channel *channels, int *num_channels);
wifi_error wifi_rtt_range_request_stub(wifi_request_id id, wifi_interface_handle iface,
         unsigned num_rtt_config, wifi_rtt_config rtt_config[], wifi_rtt_event_handler handler);
wifi_error wifi_rtt_range_cancel_stub(wifi_request_id id,  wifi_interface_handle iface,
         unsigned num_devices, mac_addr addr[]);
wifi_error wifi_get_rtt_capabilities_stub(wifi_interface_handle iface,
         wifi_rtt_capabilities *capabilities);
wifi_error wifi_set_nodfs_flag_stub(wifi_interface_handle iface, u32 nodfs);
wifi_error wifi_start_logging_stub(wifi_interface_handle iface, u32 verbose_level, u32 flags,
         u32 max_interval_sec, u32 min_data_size, char *buffer_name);
wifi_error wifi_set_epno_list_stub(int id, wifi_interface_info *iface, int num_networks,
         wifi_epno_network *networks, wifi_epno_handler handler);
wifi_error wifi_set_country_code_stub(wifi_interface_handle iface, const char *code);
wifi_error wifi_get_firmware_memory_dump_stub( wifi_interface_handle iface,
        wifi_firmware_memory_dump_handler handler);
wifi_error wifi_set_log_handler_stub(wifi_request_id id, wifi_interface_handle iface,
        wifi_ring_buffer_data_handler handler);
wifi_error wifi_reset_log_handler_stub(wifi_request_id id, wifi_interface_handle iface);
wifi_error wifi_set_alert_handler_stub(wifi_request_id id, wifi_interface_handle iface,
        wifi_alert_handler handler);
wifi_error wifi_reset_alert_handler_stub(wifi_request_id id, wifi_interface_handle iface);
wifi_error wifi_get_firmware_version_stub(wifi_interface_handle iface, char *buffer,
        int buffer_size);
wifi_error wifi_get_ring_buffers_status_stub(wifi_interface_handle iface,
        u32 *num_rings, wifi_ring_buffer_status *status);
wifi_error wifi_get_logger_supported_feature_set_stub(wifi_interface_handle iface,
        unsigned int *support);
wifi_error wifi_get_ring_data_stub(wifi_interface_handle iface, char *ring_name);
wifi_error wifi_set_epno_list_stub(int id, wifi_interface_info *iface, int num_networks,
        wifi_epno_network *networks, wifi_epno_handler handler);
wifi_error wifi_enable_tdls_stub(wifi_interface_handle iface, mac_addr addr,
        wifi_tdls_params *params, wifi_tdls_handler handler);
wifi_error wifi_disable_tdls_stub(wifi_interface_handle iface, mac_addr addr);
wifi_error wifi_get_tdls_status_stub(wifi_interface_handle iface, mac_addr addr,
        wifi_tdls_status *status);
wifi_error wifi_get_tdls_capabilities_stub(wifi_interface_handle iface,
        wifi_tdls_capabilities *capabilities);
wifi_error wifi_get_driver_version_stub(wifi_interface_handle iface, char *buffer,
        int buffer_size);
 wifi_error wifi_set_country_code_stub(wifi_interface_handle iface, const char *code);
wifi_error wifi_set_bssid_blacklist_stub(wifi_request_id id, wifi_interface_handle iface,
        wifi_bssid_params params);
wifi_error wifi_enable_lazy_roam_stub(wifi_request_id id, wifi_interface_handle iface, int enable);
wifi_error wifi_set_bssid_preference_stub(wifi_request_id id, wifi_interface_handle iface,
                                    int num_bssid, wifi_bssid_preference *prefs);
wifi_error wifi_set_gscan_roam_params_stub(wifi_request_id id, wifi_interface_handle iface,
                                        wifi_roam_params * params);
wifi_error wifi_set_ssid_white_list_stub(wifi_request_id id, wifi_interface_handle iface,
                       int num_networks, wifi_ssid *ssids);
wifi_error wifi_start_sending_offloaded_packet_stub(wifi_request_id id,
        wifi_interface_handle iface, u8 *ip_packet, u16 ip_packet_len,
        u8 *src_mac_addr, u8 *dst_mac_addr, u32 period_msec);
wifi_error wifi_stop_sending_offloaded_packet_stub(wifi_request_id id, wifi_interface_handle iface);
<<<<<<< HEAD
=======
wifi_error wifi_get_wake_reason_stats_stub(wifi_interface_handle iface,
                                        WLAN_DRIVER_WAKE_REASON_CNT *wifi_wake_reason_cnt);

wifi_error wifi_nan_enable_request_stub(transaction_id id,
                              wifi_interface_handle iface,
                              NanEnableRequest* msg);
wifi_error wifi_nan_disable_request_stub(transaction_id id,
                               wifi_interface_handle iface);
wifi_error wifi_nan_publish_request_stub(transaction_id id,
                               wifi_interface_handle iface,
                               NanPublishRequest* msg);
wifi_error wifi_nan_publish_cancel_request_stub(transaction_id id,
                                      wifi_interface_handle iface,
                                      NanPublishCancelRequest* msg);
wifi_error wifi_nan_subscribe_request_stub(transaction_id id,
                                 wifi_interface_handle iface,
                                 NanSubscribeRequest* msg);
wifi_error wifi_nan_subscribe_cancel_request_stub(transaction_id id,
                                        wifi_interface_handle iface,
                                        NanSubscribeCancelRequest* msg);
wifi_error wifi_nan_transmit_followup_request_stub(transaction_id id,
                                         wifi_interface_handle iface,
                                         NanTransmitFollowupRequest* msg);
wifi_error wifi_nan_stats_request_stub(transaction_id id,
                             wifi_interface_handle iface,
                             NanStatsRequest* msg);
wifi_error wifi_nan_config_request_stub(transaction_id id,
                              wifi_interface_handle iface,
                              NanConfigRequest* msg);
wifi_error wifi_nan_tca_request_stub(transaction_id id,
                           wifi_interface_handle iface,
                           NanTCARequest* msg);
wifi_error wifi_nan_beacon_sdf_payload_request_stub(transaction_id id,
                                         wifi_interface_handle iface,
                                         NanBeaconSdfPayloadRequest* msg);
wifi_error wifi_nan_register_handler_stub(wifi_interface_handle iface,
                                NanCallbackHandler handlers);
wifi_error wifi_nan_get_version_stub(wifi_handle handle,
                           NanVersion* version);

>>>>>>> 17b7a795
#ifdef __cplusplus
}
#endif
#endif //__WIFI_HAL_STUB_H__<|MERGE_RESOLUTION|>--- conflicted
+++ resolved
@@ -112,11 +112,6 @@
         wifi_interface_handle iface, u8 *ip_packet, u16 ip_packet_len,
         u8 *src_mac_addr, u8 *dst_mac_addr, u32 period_msec);
 wifi_error wifi_stop_sending_offloaded_packet_stub(wifi_request_id id, wifi_interface_handle iface);
-<<<<<<< HEAD
-=======
-wifi_error wifi_get_wake_reason_stats_stub(wifi_interface_handle iface,
-                                        WLAN_DRIVER_WAKE_REASON_CNT *wifi_wake_reason_cnt);
-
 wifi_error wifi_nan_enable_request_stub(transaction_id id,
                               wifi_interface_handle iface,
                               NanEnableRequest* msg);
@@ -154,7 +149,6 @@
 wifi_error wifi_nan_get_version_stub(wifi_handle handle,
                            NanVersion* version);
 
->>>>>>> 17b7a795
 #ifdef __cplusplus
 }
 #endif
