--- conflicted
+++ resolved
@@ -66,12 +66,9 @@
     private final Looper mClientModeImplLooper;
     private final ActiveModeWarden mActiveModeWarden;
     private final WifiSettingsStore mSettingsStore;
-<<<<<<< HEAD
-    private final WifiApConfigStore mWifiApConfigStore;
-=======
     private final FrameworkFacade mFacade;
     private final WifiPermissionsUtil mWifiPermissionsUtil;
->>>>>>> ddbdb07e
+    private final WifiApConfigStore mWifiApConfigStore;
 
     private long mReEnableDelayMillis;
 
@@ -123,12 +120,9 @@
         mClientModeImplLooper = clientModeImplLooper;
         mActiveModeWarden = amw;
         mSettingsStore = wss;
-<<<<<<< HEAD
+        mWifiPermissionsUtil = wifiPermissionsUtil;
         mWifiControllerReady = false;
         mWifiApConfigStore = WifiInjector.getInstance().getWifiApConfigStore();
-=======
-        mWifiPermissionsUtil = wifiPermissionsUtil;
->>>>>>> ddbdb07e
 
         addState(mDefaultState);
             addState(mStaDisabledState, mDefaultState);
