/*
 * Copyright (C) 2010 The Android Open Source Project
 *
 * Licensed under the Apache License, Version 2.0 (the "License");
 * you may not use this file except in compliance with the License.
 * You may obtain a copy of the License at
 *
 *      http://www.apache.org/licenses/LICENSE-2.0
 *
 * Unless required by applicable law or agreed to in writing, software
 * distributed under the License is distributed on an "AS IS" BASIS,
 * WITHOUT WARRANTIES OR CONDITIONS OF ANY KIND, either express or implied.
 * See the License for the specific language governing permissions and
 * limitations under the License.
 */

package com.android.server.wifi;

import static android.net.wifi.WifiManager.WIFI_AP_STATE_DISABLED;
import static android.net.wifi.WifiManager.WIFI_AP_STATE_DISABLING;
import static android.net.wifi.WifiManager.WIFI_AP_STATE_ENABLED;
import static android.net.wifi.WifiManager.WIFI_AP_STATE_ENABLING;
import static android.net.wifi.WifiManager.WIFI_AP_STATE_FAILED;
import static android.net.wifi.WifiManager.WIFI_STATE_DISABLED;
import static android.net.wifi.WifiManager.WIFI_STATE_DISABLING;
import static android.net.wifi.WifiManager.WIFI_STATE_ENABLED;
import static android.net.wifi.WifiManager.WIFI_STATE_ENABLING;
/**
 * TODO:
 * Deprecate WIFI_STATE_UNKNOWN
 */
import static android.net.wifi.WifiManager.WIFI_STATE_UNKNOWN;

import android.Manifest;
import android.app.ActivityManager;
import android.app.AlarmManager;
import android.app.AlertDialog;
import android.app.PendingIntent;
import android.app.backup.IBackupManager;
import android.bluetooth.BluetoothAdapter;
import android.content.BroadcastReceiver;
import android.content.Context;
import android.content.Intent;
import android.content.IntentFilter;
import android.content.pm.ApplicationInfo;
import android.content.pm.IPackageManager;
import android.content.pm.PackageManager;
import android.database.ContentObserver;
import android.net.ConnectivityManager;
import android.net.DhcpResults;
import android.net.BaseDhcpStateMachine;
import android.net.DhcpStateMachine;
import android.net.Network;
import android.net.dhcp.DhcpClient;
import android.net.InterfaceConfiguration;
import android.net.IpReachabilityMonitor;
import android.net.LinkAddress;
import android.net.LinkProperties;
import android.net.NetworkAgent;
import android.net.NetworkCapabilities;
import android.net.NetworkFactory;
import android.net.NetworkInfo;
import android.net.NetworkInfo.DetailedState;
import android.net.NetworkRequest;
import android.net.NetworkUtils;
import android.net.RouteInfo;
import android.net.StaticIpConfiguration;
import android.net.TrafficStats;
import android.net.wifi.RssiPacketCountInfo;
import android.net.wifi.ScanResult;
import android.net.wifi.ScanSettings;
import android.net.wifi.SupplicantState;
import android.net.wifi.WifiChannel;
import android.net.wifi.WifiConfiguration;
import android.net.wifi.WifiConnectionStatistics;
import android.net.wifi.WifiEnterpriseConfig;
import android.net.wifi.WifiInfo;
import android.net.wifi.WifiLinkLayerStats;
import android.net.wifi.WifiManager;
import android.net.wifi.WifiScanner;
import android.net.wifi.WifiSsid;
import android.net.wifi.WpsInfo;
import android.net.wifi.WpsResult;
import android.net.wifi.WpsResult.Status;
import android.net.wifi.p2p.IWifiP2pManager;
import android.os.BatteryStats;
import android.os.Binder;
import android.os.Bundle;
import android.os.IBinder;
import android.os.INetworkManagementService;
import android.os.Looper;
import android.os.Message;
import android.os.Messenger;
import android.os.PowerManager;
import android.os.Process;
import android.os.RemoteException;
import android.os.ServiceManager;
import android.os.SystemClock;
import android.os.SystemProperties;
import android.os.UserHandle;
import android.os.WorkSource;
import android.provider.Settings;
import android.telephony.TelephonyManager;
import android.text.TextUtils;
import android.util.Log;
import android.util.LruCache;

import com.android.internal.R;
import com.android.internal.app.IBatteryStats;
import com.android.internal.util.AsyncChannel;
import com.android.internal.util.Protocol;
import com.android.internal.util.State;
import com.android.internal.util.StateMachine;
import com.android.server.connectivity.KeepalivePacketData;
import com.android.server.net.NetlinkTracker;
import com.android.server.wifi.hotspot2.NetworkDetail;
import com.android.server.wifi.hotspot2.SupplicantBridge;
import com.android.server.wifi.hotspot2.Utils;
import com.android.server.wifi.p2p.WifiP2pServiceImpl;

import java.io.BufferedReader;
import java.io.FileDescriptor;
import java.io.FileNotFoundException;
import java.io.FileReader;
import java.io.IOException;
import java.io.PrintWriter;
import java.net.Inet4Address;
import java.net.InetAddress;
import java.util.ArrayList;
import java.util.Arrays;
import java.util.Calendar;
import java.util.HashSet;
import java.util.LinkedList;
import java.util.List;
import java.util.Locale;
import java.util.Queue;
import java.util.Random;
import java.util.concurrent.atomic.AtomicBoolean;
import java.util.concurrent.atomic.AtomicInteger;
import java.util.regex.Pattern;

/**
 * Track the state of Wifi connectivity. All event handling is done here,
 * and all changes in connectivity state are initiated here.
 *
 * Wi-Fi now supports three modes of operation: Client, SoftAp and p2p
 * In the current implementation, we support concurrent wifi p2p and wifi operation.
 * The WifiStateMachine handles SoftAp and Client operations while WifiP2pService
 * handles p2p operation.
 *
 * @hide
 */
public class WifiStateMachine extends StateMachine implements WifiNative.WifiPnoEventHandler,
    WifiNative.WifiRssiEventHandler {

    private static final String NETWORKTYPE = "WIFI";
    private static final String NETWORKTYPE_UNTRUSTED = "WIFI_UT";
    private static boolean DBG = false;
    private static boolean VDBG = false;
    private static boolean VVDBG = false;
    private static boolean USE_PAUSE_SCANS = false;
    private static boolean mLogMessages = false;
    private static final String TAG = "WifiStateMachine";

    private static final int ONE_HOUR_MILLI = 1000 * 60 * 60;

    private static final String GOOGLE_OUI = "DA-A1-19";

    /* temporary debug flag - best network selection development */
    private static boolean PDBG = false;

    /* debug flag, indicating if handling of ASSOCIATION_REJECT ended up blacklisting
     * the corresponding BSSID.
     */
    private boolean didBlackListBSSID = false;

    /**
     * Log with error attribute
     *
     * @param s is string log
     */
    protected void loge(String s) {
        Log.e(getName(), s);
    }
    protected void logd(String s) {
        Log.d(getName(), s);
    }
    protected void log(String s) {;
        Log.d(getName(), s);
    }

    private WifiMonitor mWifiMonitor;
    private WifiNative mWifiNative;
    private WifiConfigStore mWifiConfigStore;
    private WifiAutoJoinController mWifiAutoJoinController;
    private INetworkManagementService mNwService;
    private ConnectivityManager mCm;
    private WifiLogger mWifiLogger;
    private WifiApConfigStore mWifiApConfigStore;
    private final boolean mP2pSupported;
    private final AtomicBoolean mP2pConnected = new AtomicBoolean(false);
    private boolean mTemporarilyDisconnectWifi = false;
    private final String mPrimaryDeviceType;

    /* Scan results handling */
    private List<ScanDetail> mScanResults = new ArrayList<>();
    private static final Pattern scanResultPattern = Pattern.compile("\t+");
    private static final int SCAN_RESULT_CACHE_SIZE = 160;
    private final LruCache<NetworkDetail, ScanDetail> mScanResultCache;
    // For debug, number of known scan results that were found as part of last scan result event,
    // as well the number of scans results returned by the supplicant with that message
    private int mNumScanResultsKnown;
    private int mNumScanResultsReturned;

    private boolean mScreenOn = false;

    /* Chipset supports background scan */
    private final boolean mBackgroundScanSupported;

    private final String mInterfaceName;
    /* Tethering interface could be separate from wlan interface */
    private String mTetherInterfaceName;

    private int mLastSignalLevel = -1;
    private String mLastBssid;
    private int mLastNetworkId; // The network Id we successfully joined
    private boolean linkDebouncing = false;

    private boolean mHalBasedPnoDriverSupported = false;

    // Below booleans are configurations coming from the Developper Settings
    private boolean mEnableAssociatedNetworkSwitchingInDevSettings = true;
    private boolean mHalBasedPnoEnableInDevSettings = false;


    private int mHalFeatureSet = 0;
    private static int mPnoResultFound = 0;

    @Override
    public void onPnoNetworkFound(ScanResult results[]) {
        if (DBG) {
            Log.e(TAG, "onPnoNetworkFound event received num = " + results.length);
            for (int i = 0; i < results.length; i++) {
                Log.e(TAG, results[i].toString());
            }
        }
        sendMessage(CMD_PNO_NETWORK_FOUND, results.length, 0, results);
    }

    public void processPnoNetworkFound(ScanResult results[]) {
        ScanSettings settings = new ScanSettings();
        settings.channelSet = new ArrayList<WifiChannel>();
        StringBuilder sb = new StringBuilder();
        sb.append("");
        for (int i=0; i<results.length; i++) {
            WifiChannel channel = new WifiChannel();
            channel.freqMHz = results[i].frequency;
            settings.channelSet.add(channel);
            sb.append(results[i].SSID).append(" ");
        }

        stopPnoOffload();

        Log.e(TAG, "processPnoNetworkFound starting scan cnt=" + mPnoResultFound);
        startScan(PNO_NETWORK_FOUND_SOURCE, mPnoResultFound,  settings, null);
        mPnoResultFound ++;
        //sendMessage(CMD_SCAN_RESULTS_AVAILABLE);
        int delay = 30 * 1000;
        // reconfigure Pno after 1 minutes if we're still in disconnected state
        sendMessageDelayed(CMD_RESTART_AUTOJOIN_OFFLOAD, delay,
                mRestartAutoJoinOffloadCounter, " processPnoNetworkFound " + sb.toString(),
                (long)delay);
        mRestartAutoJoinOffloadCounter++;
    }

    @Override
    public void onRssiThresholdBreached(byte curRssi) {
        if (DBG) {
            Log.e(TAG, "onRssiThresholdBreach event. Cur Rssi = " + curRssi);
        }
        sendMessage(CMD_RSSI_THRESHOLD_BREACH, curRssi);
    }

    public void processRssiThreshold(byte curRssi) {
        for (int i = 0; i < mRssiRanges.length; i++) {
            if (curRssi < mRssiRanges[i]) {
                // Assume sorted values(ascending order) for rssi,
                // bounded by high(127) and low(-127) at extremeties
                byte maxRssi = mRssiRanges[i];
                byte minRssi = mRssiRanges[i-1];
                Log.d(TAG, "Re-program rssi thresholds" + "maxRssi=" + maxRssi
                        + " minRssi=" + minRssi + " curRssi=" + curRssi);
                // This value of hw has to be believed as this value is averaged and has breached
                // the rssi thresholds and raised event to host. This would be eggregious if this
                // value is invalid
                mWifiInfo.setRssi((int) curRssi);
                updateCapabilities(getCurrentWifiConfiguration());
                int ret = startRssiMonitoringOffload(maxRssi, minRssi);
                Log.d(TAG, "Post re-programming rssi threshold ret = " + ret);
                break;
            }
        }
    }
    public void registerNetworkDisabled(int netId) {
        // Restart legacy PNO and autojoin offload if needed
        sendMessage(CMD_RESTART_AUTOJOIN_OFFLOAD, 0,
                mRestartAutoJoinOffloadCounter, " registerNetworkDisabled " + netId);
        mRestartAutoJoinOffloadCounter++;
    }

    // Testing various network disconnect cases by sending lots of spurious
    // disconnect to supplicant
    private boolean testNetworkDisconnect = false;

    private boolean mEnableRssiPolling = false;
    private boolean mLegacyPnoEnabled = false;
    private int mRssiPollToken = 0;
    /* 3 operational states for STA operation: CONNECT_MODE, SCAN_ONLY_MODE, SCAN_ONLY_WIFI_OFF_MODE
    * In CONNECT_MODE, the STA can scan and connect to an access point
    * In SCAN_ONLY_MODE, the STA can only scan for access points
    * In SCAN_ONLY_WIFI_OFF_MODE, the STA can only scan for access points with wifi toggle being off
    */
    private int mOperationalMode = CONNECT_MODE;
    private boolean mIsScanOngoing = false;
    private boolean mIsFullScanOngoing = false;
    private boolean mSendScanResultsBroadcast = false;

    private final Queue<Message> mBufferedScanMsg = new LinkedList<Message>();
    private WorkSource mScanWorkSource = null;
    private static final int UNKNOWN_SCAN_SOURCE = -1;
    private static final int SCAN_ALARM_SOURCE = -2;
    private static final int ADD_OR_UPDATE_SOURCE = -3;
    private static final int SET_ALLOW_UNTRUSTED_SOURCE = -4;
    private static final int ENABLE_WIFI = -5;
    public static final int DFS_RESTRICTED_SCAN_REQUEST = -6;
    public static final int PNO_NETWORK_FOUND_SOURCE = -7;

    private static final int SCAN_REQUEST_BUFFER_MAX_SIZE = 10;
    private static final String CUSTOMIZED_SCAN_SETTING = "customized_scan_settings";
    private static final String CUSTOMIZED_SCAN_WORKSOURCE = "customized_scan_worksource";
    private static final String SCAN_REQUEST_TIME = "scan_request_time";

    /* Tracks if state machine has received any screen state change broadcast yet.
     * We can miss one of these at boot.
     */
    private AtomicBoolean mScreenBroadcastReceived = new AtomicBoolean(false);

    private boolean mBluetoothConnectionActive = false;

    private PowerManager.WakeLock mSuspendWakeLock;

    /**
     * Interval in milliseconds between polling for RSSI
     * and linkspeed information
     */
    private static final int POLL_RSSI_INTERVAL_MSECS = 3000;

    /**
     * Interval in milliseconds between receiving a disconnect event
     * while connected to a good AP, and handling the disconnect proper
     */
    private static final int LINK_FLAPPING_DEBOUNCE_MSEC = 7000;

    /**
     * Delay between supplicant restarts upon failure to establish connection
     */
    private static final int SUPPLICANT_RESTART_INTERVAL_MSECS = 5000;

    /**
     * Number of times we attempt to restart supplicant
     */
    private static final int SUPPLICANT_RESTART_TRIES = 5;

    private int mSupplicantRestartCount = 0;
    /* Tracks sequence number on stop failure message */
    private int mSupplicantStopFailureToken = 0;

    /**
     * Tether state change notification time out
     */
    private static final int TETHER_NOTIFICATION_TIME_OUT_MSECS = 5000;

    /* Tracks sequence number on a tether notification time out */
    private int mTetherToken = 0;

    /**
     * Driver start time out.
     */
    private static final int DRIVER_START_TIME_OUT_MSECS = 10000;

    /* Tracks sequence number on a driver time out */
    private int mDriverStartToken = 0;

    /**
     * The link properties of the wifi interface.
     * Do not modify this directly; use updateLinkProperties instead.
     */
    private LinkProperties mLinkProperties;

    /* Tracks sequence number on a periodic scan message */
    private int mPeriodicScanToken = 0;

    // Wakelock held during wifi start/stop and driver load/unload
    private PowerManager.WakeLock mWakeLock;

    private Context mContext;

    private final Object mDhcpResultsLock = new Object();
    private DhcpResults mDhcpResults;

    // NOTE: Do not return to clients - use #getWiFiInfoForUid(int)
    private WifiInfo mWifiInfo;
    private NetworkInfo mNetworkInfo;
    private NetworkCapabilities mNetworkCapabilities;
    private SupplicantStateTracker mSupplicantStateTracker;
    private BaseDhcpStateMachine mDhcpStateMachine;
    private boolean mDhcpActive = false;

    private int mWifiLinkLayerStatsSupported = 4; // Temporary disable

    private final AtomicInteger mCountryCodeSequence = new AtomicInteger();

    // Whether the state machine goes thru the Disconnecting->Disconnected->ObtainingIpAddress
    private int mAutoRoaming = WifiAutoJoinController.AUTO_JOIN_IDLE;

    // Roaming failure count
    private int mRoamFailCount = 0;

    // This is the BSSID we are trying to associate to, it can be set to "any"
    // if we havent selected a BSSID for joining.
    // if we havent selected a BSSID for joining.
    // The BSSID we are associated to is found in mWifiInfo
    private String mTargetRoamBSSID = "any";

    private long mLastDriverRoamAttempt = 0;

    private WifiConfiguration targetWificonfiguration = null;

    // Used as debug to indicate which configuration last was saved
    private WifiConfiguration lastSavedConfigurationAttempt = null;

    // Used as debug to indicate which configuration last was removed
    private WifiConfiguration lastForgetConfigurationAttempt = null;

    //Random used by softAP channel Selection
    private static Random mRandom = new Random(Calendar.getInstance().getTimeInMillis());

    boolean isRoaming() {
        return mAutoRoaming == WifiAutoJoinController.AUTO_JOIN_ROAMING
                || mAutoRoaming == WifiAutoJoinController.AUTO_JOIN_EXTENDED_ROAMING;
    }

    public void autoRoamSetBSSID(int netId, String bssid) {
        autoRoamSetBSSID(mWifiConfigStore.getWifiConfiguration(netId), bssid);
    }

    public boolean autoRoamSetBSSID(WifiConfiguration config, String bssid) {
        boolean ret = true;
        if (mTargetRoamBSSID == null) mTargetRoamBSSID = "any";
        if (bssid == null) bssid = "any";
        if (config == null) return false; // Nothing to do

        if (mTargetRoamBSSID != null && bssid == mTargetRoamBSSID && bssid == config.BSSID) {
            return false; // We didnt change anything
        }
        if (!mTargetRoamBSSID.equals("any") && bssid.equals("any")) {
            // Changing to ANY
            if (!mWifiConfigStore.roamOnAny) {
                ret = false; // Nothing to do
            }
        }
        if (VDBG) {
            loge("autoRoamSetBSSID " + bssid
                    + " key=" + config.configKey());
        }
        config.autoJoinBSSID = bssid;
        mTargetRoamBSSID = bssid;
        mWifiConfigStore.saveWifiConfigBSSID(config);
        return ret;
    }

    /**
     * Save the UID correctly depending on if this is a new or existing network.
     * @return true if operation is authorized, false otherwise
     */
    boolean recordUidIfAuthorized(WifiConfiguration config, int uid, boolean onlyAnnotate) {
        if (!mWifiConfigStore.isNetworkConfigured(config)) {
            config.creatorUid = uid;
            config.creatorName = mContext.getPackageManager().getNameForUid(uid);
        } else if (!mWifiConfigStore.canModifyNetwork(uid, config, onlyAnnotate)) {
            return false;
        }

        config.lastUpdateUid = uid;
        config.lastUpdateName = mContext.getPackageManager().getNameForUid(uid);

        return true;

    }

    /**
     * Checks to see if user has specified if the apps configuration is connectable.
     * If the user hasn't specified we query the user and return true.
     *
     * @param message The message to be deferred
     * @param netId Network id of the configuration to check against
     * @param allowOverride If true we won't defer to the user if the uid of the message holds the
     *                      CONFIG_OVERRIDE_PERMISSION
     * @return True if we are waiting for user feedback or netId is invalid. False otherwise.
     */
    boolean deferForUserInput(Message message, int netId, boolean allowOverride){
        final WifiConfiguration config = mWifiConfigStore.getWifiConfiguration(netId);

        // We can only evaluate saved configurations.
        if (config == null) {
            loge("deferForUserInput: configuration for netId="+netId+" not stored");
            return true;
        }

        switch (config.userApproved) {
            case WifiConfiguration.USER_APPROVED:
            case WifiConfiguration.USER_BANNED:
                return false;
            case WifiConfiguration.USER_PENDING:
            default: // USER_UNSPECIFIED
               /* the intention was to ask user here; but a dialog box is   *
                * too invasive; so we are going to allow connection for now */
                config.userApproved = WifiConfiguration.USER_APPROVED;
                return false;
        }
    }

    /**
     * Subset of link properties coming from netlink.
     * Currently includes IPv4 and IPv6 addresses. In the future will also include IPv6 DNS servers
     * and domains obtained from router advertisements (RFC 6106).
     */
    private NetlinkTracker mNetlinkTracker;

    private IpReachabilityMonitor mIpReachabilityMonitor;

    private AlarmManager mAlarmManager;
    private PendingIntent mScanIntent;
    private PendingIntent mDriverStopIntent;
    private PendingIntent mPnoIntent;

    private int mDisconnectedPnoAlarmCount = 0;
    /* Tracks current frequency mode */
    private AtomicInteger mFrequencyBand = new AtomicInteger(WifiManager.WIFI_FREQUENCY_BAND_AUTO);

    /* Tracks if we are filtering Multicast v4 packets. Default is to filter. */
    private AtomicBoolean mFilteringMulticastV4Packets = new AtomicBoolean(true);

    // Channel for sending replies.
    private AsyncChannel mReplyChannel = new AsyncChannel();

    private WifiP2pServiceImpl mWifiP2pServiceImpl;

    // Used to initiate a connection with WifiP2pService
    private AsyncChannel mWifiP2pChannel;
    private AsyncChannel mWifiApConfigChannel;

    private WifiScanner mWifiScanner;

    private int mConnectionRequests = 0;
    private WifiNetworkFactory mNetworkFactory;
    private UntrustedWifiNetworkFactory mUntrustedNetworkFactory;
    private WifiNetworkAgent mNetworkAgent;

    private String[] mWhiteListedSsids = null;

    private byte[] mRssiRanges;

    // Keep track of various statistics, for retrieval by System Apps, i.e. under @SystemApi
    // We should really persist that into the networkHistory.txt file, and read it back when
    // WifiStateMachine starts up
    private WifiConnectionStatistics mWifiConnectionStatistics = new WifiConnectionStatistics();

    // Used to filter out requests we couldn't possibly satisfy.
    private final NetworkCapabilities mNetworkCapabilitiesFilter = new NetworkCapabilities();

    /* The base for wifi message types */
    static final int BASE = Protocol.BASE_WIFI;
    /* Start the supplicant */
    static final int CMD_START_SUPPLICANT                               = BASE + 11;
    /* Stop the supplicant */
    static final int CMD_STOP_SUPPLICANT                                = BASE + 12;
    /* Start the driver */
    static final int CMD_START_DRIVER                                   = BASE + 13;
    /* Stop the driver */
    static final int CMD_STOP_DRIVER                                    = BASE + 14;
    /* Indicates Static IP succeeded */
    static final int CMD_STATIC_IP_SUCCESS                              = BASE + 15;
    /* Indicates Static IP failed */
    static final int CMD_STATIC_IP_FAILURE                              = BASE + 16;
    /* Indicates supplicant stop failed */
    static final int CMD_STOP_SUPPLICANT_FAILED                         = BASE + 17;
    /* Delayed stop to avoid shutting down driver too quick*/
    static final int CMD_DELAYED_STOP_DRIVER                            = BASE + 18;
    /* A delayed message sent to start driver when it fail to come up */
    static final int CMD_DRIVER_START_TIMED_OUT                         = BASE + 19;

    /* Start the soft access point */
    static final int CMD_START_AP                                       = BASE + 21;
    /* Indicates soft ap start succeeded */
    static final int CMD_START_AP_SUCCESS                               = BASE + 22;
    /* Indicates soft ap start failed */
    static final int CMD_START_AP_FAILURE                               = BASE + 23;
    /* Stop the soft access point */
    static final int CMD_STOP_AP                                        = BASE + 24;
    /* Set the soft access point configuration */
    static final int CMD_SET_AP_CONFIG                                  = BASE + 25;
    /* Soft access point configuration set completed */
    static final int CMD_SET_AP_CONFIG_COMPLETED                        = BASE + 26;
    /* Request the soft access point configuration */
    static final int CMD_REQUEST_AP_CONFIG                              = BASE + 27;
    /* Response to access point configuration request */
    static final int CMD_RESPONSE_AP_CONFIG                             = BASE + 28;
    /* Invoked when getting a tether state change notification */
    static final int CMD_TETHER_STATE_CHANGE                            = BASE + 29;
    /* A delayed message sent to indicate tether state change failed to arrive */
    static final int CMD_TETHER_NOTIFICATION_TIMED_OUT                  = BASE + 30;

    static final int CMD_BLUETOOTH_ADAPTER_STATE_CHANGE                 = BASE + 31;

    /* Supplicant commands */
    /* Is supplicant alive ? */
    static final int CMD_PING_SUPPLICANT                                = BASE + 51;
    /* Add/update a network configuration */
    static final int CMD_ADD_OR_UPDATE_NETWORK                          = BASE + 52;
    /* Delete a network */
    static final int CMD_REMOVE_NETWORK                                 = BASE + 53;
    /* Enable a network. The device will attempt a connection to the given network. */
    static final int CMD_ENABLE_NETWORK                                 = BASE + 54;
    /* Enable all networks */
    static final int CMD_ENABLE_ALL_NETWORKS                            = BASE + 55;
    /* Blacklist network. De-prioritizes the given BSSID for connection. */
    static final int CMD_BLACKLIST_NETWORK                              = BASE + 56;
    /* Clear the blacklist network list */
    static final int CMD_CLEAR_BLACKLIST                                = BASE + 57;
    /* Save configuration */
    static final int CMD_SAVE_CONFIG                                    = BASE + 58;
    /* Get configured networks */
    static final int CMD_GET_CONFIGURED_NETWORKS                        = BASE + 59;
    /* Get available frequencies */
    static final int CMD_GET_CAPABILITY_FREQ                            = BASE + 60;
    /* Get adaptors */
    static final int CMD_GET_SUPPORTED_FEATURES                         = BASE + 61;
    /* Get configured networks with real preSharedKey */
    static final int CMD_GET_PRIVILEGED_CONFIGURED_NETWORKS             = BASE + 62;
    /* Get Link Layer Stats thru HAL */
    static final int CMD_GET_LINK_LAYER_STATS                           = BASE + 63;
    /* Supplicant commands after driver start*/
    /* Initiate a scan */
    static final int CMD_START_SCAN                                     = BASE + 71;
    /* Set operational mode. CONNECT, SCAN ONLY, SCAN_ONLY with Wi-Fi off mode */
    static final int CMD_SET_OPERATIONAL_MODE                           = BASE + 72;
    /* Disconnect from a network */
    static final int CMD_DISCONNECT                                     = BASE + 73;
    /* Reconnect to a network */
    static final int CMD_RECONNECT                                      = BASE + 74;
    /* Reassociate to a network */
    static final int CMD_REASSOCIATE                                    = BASE + 75;
    /* Get Connection Statistis */
    static final int CMD_GET_CONNECTION_STATISTICS                      = BASE + 76;

    /* Controls suspend mode optimizations
     *
     * When high perf mode is enabled, suspend mode optimizations are disabled
     *
     * When high perf mode is disabled, suspend mode optimizations are enabled
     *
     * Suspend mode optimizations include:
     * - packet filtering
     * - turn off roaming
     * - DTIM wake up settings
     */
    static final int CMD_SET_HIGH_PERF_MODE                             = BASE + 77;
    /* Set the country code */
    static final int CMD_SET_COUNTRY_CODE                               = BASE + 80;
    /* Enables RSSI poll */
    static final int CMD_ENABLE_RSSI_POLL                               = BASE + 82;
    /* RSSI poll */
    static final int CMD_RSSI_POLL                                      = BASE + 83;
    /* Set up packet filtering */
    static final int CMD_START_PACKET_FILTERING                         = BASE + 84;
    /* Clear packet filter */
    static final int CMD_STOP_PACKET_FILTERING                          = BASE + 85;
    /* Enable suspend mode optimizations in the driver */
    static final int CMD_SET_SUSPEND_OPT_ENABLED                        = BASE + 86;
    /* Delayed NETWORK_DISCONNECT */
    static final int CMD_DELAYED_NETWORK_DISCONNECT                     = BASE + 87;
    /* When there are no saved networks, we do a periodic scan to notify user of
     * an open network */
    static final int CMD_NO_NETWORKS_PERIODIC_SCAN                      = BASE + 88;
    /* Test network Disconnection NETWORK_DISCONNECT */
    static final int CMD_TEST_NETWORK_DISCONNECT                        = BASE + 89;

    private int testNetworkDisconnectCounter = 0;

    /* arg1 values to CMD_STOP_PACKET_FILTERING and CMD_START_PACKET_FILTERING */
    static final int MULTICAST_V6 = 1;
    static final int MULTICAST_V4 = 0;

    /* Set the frequency band */
    static final int CMD_SET_FREQUENCY_BAND                             = BASE + 90;
    /* Enable TDLS on a specific MAC address */
    static final int CMD_ENABLE_TDLS                                    = BASE + 92;
    /* DHCP/IP configuration watchdog */
    static final int CMD_OBTAINING_IP_ADDRESS_WATCHDOG_TIMER            = BASE + 93;

    /**
     * Watchdog for protecting against b/16823537
     * Leave time for 4-way handshake to succeed
     */
    static final int ROAM_GUARD_TIMER_MSEC = 15000;

    int roamWatchdogCount = 0;
    /* Roam state watchdog */
    static final int CMD_ROAM_WATCHDOG_TIMER                            = BASE + 94;
    /* Screen change intent handling */
    static final int CMD_SCREEN_STATE_CHANGED                           = BASE + 95;

    /* Disconnecting state watchdog */
    static final int CMD_DISCONNECTING_WATCHDOG_TIMER                   = BASE + 96;

    /* Remove a packages associated configrations */
    static final int CMD_REMOVE_APP_CONFIGURATIONS                      = BASE + 97;

    /* Disable an ephemeral network */
    static final int CMD_DISABLE_EPHEMERAL_NETWORK                      = BASE + 98;

    /* Get matching network */
    static final int CMD_GET_MATCHING_CONFIG                            = BASE + 99;

    /* alert from firmware */
    static final int CMD_FIRMWARE_ALERT                                 = BASE + 100;

    /**
     * Make this timer 40 seconds, which is about the normal DHCP timeout.
     * In no valid case, the WiFiStateMachine should remain stuck in ObtainingIpAddress
     * for more than 30 seconds.
     */
    static final int OBTAINING_IP_ADDRESS_GUARD_TIMER_MSEC = 40000;

    int obtainingIpWatchdogCount = 0;

    /* Commands from/to the SupplicantStateTracker */
    /* Reset the supplicant state tracker */
    static final int CMD_RESET_SUPPLICANT_STATE                         = BASE + 111;

    int disconnectingWatchdogCount = 0;
    static final int DISCONNECTING_GUARD_TIMER_MSEC = 5000;

    /* P2p commands */
    /* We are ok with no response here since we wont do much with it anyway */
    public static final int CMD_ENABLE_P2P                              = BASE + 131;
    /* In order to shut down supplicant cleanly, we wait till p2p has
     * been disabled */
    public static final int CMD_DISABLE_P2P_REQ                         = BASE + 132;
    public static final int CMD_DISABLE_P2P_RSP                         = BASE + 133;

    public static final int CMD_BOOT_COMPLETED                          = BASE + 134;

    /* We now have a valid IP configuration. */
    static final int CMD_IP_CONFIGURATION_SUCCESSFUL                    = BASE + 138;
    /* We no longer have a valid IP configuration. */
    static final int CMD_IP_CONFIGURATION_LOST                          = BASE + 139;
    /* Link configuration (IP address, DNS, ...) changes notified via netlink */
    static final int CMD_UPDATE_LINKPROPERTIES                          = BASE + 140;

    /* Supplicant is trying to associate to a given BSSID */
    static final int CMD_TARGET_BSSID                                   = BASE + 141;

    /* Reload all networks and reconnect */
    static final int CMD_RELOAD_TLS_AND_RECONNECT                       = BASE + 142;

    static final int CMD_AUTO_CONNECT                                   = BASE + 143;

    private static final int NETWORK_STATUS_UNWANTED_DISCONNECT         = 0;
    private static final int NETWORK_STATUS_UNWANTED_VALIDATION_FAILED  = 1;
    private static final int NETWORK_STATUS_UNWANTED_DISABLE_AUTOJOIN   = 2;

    static final int CMD_UNWANTED_NETWORK                               = BASE + 144;

    static final int CMD_AUTO_ROAM                                      = BASE + 145;

    static final int CMD_AUTO_SAVE_NETWORK                              = BASE + 146;

    static final int CMD_ASSOCIATED_BSSID                               = BASE + 147;

    static final int CMD_NETWORK_STATUS                                 = BASE + 148;

    /* A layer 3 neighbor on the Wi-Fi link became unreachable. */
    static final int CMD_IP_REACHABILITY_LOST                           = BASE + 149;

    /* Remove a packages associated configrations */
    static final int CMD_REMOVE_USER_CONFIGURATIONS                     = BASE + 152;

    static final int CMD_ACCEPT_UNVALIDATED                             = BASE + 153;

    /* used to restart PNO when it was stopped due to association attempt */
    static final int CMD_RESTART_AUTOJOIN_OFFLOAD                       = BASE + 154;

    static int mRestartAutoJoinOffloadCounter = 0;

    /* used to log if PNO was started */
    static final int CMD_STARTED_PNO_DBG                                = BASE + 155;

    static final int CMD_PNO_NETWORK_FOUND                              = BASE + 156;

    /* used to log if PNO was started */
    static final int CMD_UPDATE_ASSOCIATED_SCAN_PERMISSION              = BASE + 158;

    /* used to log if GSCAN was started */
    static final int CMD_STARTED_GSCAN_DBG                              = BASE + 159;

    /* used to offload sending IP packet */
    static final int CMD_START_IP_PACKET_OFFLOAD                        = BASE + 160;

    /* used to stop offload sending IP packet */
    static final int CMD_STOP_IP_PACKET_OFFLOAD                         = BASE + 161;

    /* used to start rssi monitoring in hw */
    static final int CMD_START_RSSI_MONITORING_OFFLOAD                  = BASE + 162;

    /* used to stop rssi moniroting in hw */
    static final int CMD_STOP_RSSI_MONITORING_OFFLOAD                   = BASE + 163;

    /* used to indicated RSSI threshold breach in hw */
    static final int CMD_RSSI_THRESHOLD_BREACH                          = BASE + 164;



    /* Wifi state machine modes of operation */
    /* CONNECT_MODE - connect to any 'known' AP when it becomes available */
    public static final int CONNECT_MODE = 1;
    /* SCAN_ONLY_MODE - don't connect to any APs; scan, but only while apps hold lock */
    public static final int SCAN_ONLY_MODE = 2;
    /* SCAN_ONLY_WITH_WIFI_OFF - scan, but don't connect to any APs */
    public static final int SCAN_ONLY_WITH_WIFI_OFF_MODE = 3;

    private static final int SUCCESS = 1;
    private static final int FAILURE = -1;

    /* Tracks if suspend optimizations need to be disabled by DHCP,
     * screen or due to high perf mode.
     * When any of them needs to disable it, we keep the suspend optimizations
     * disabled
     */
    private int mSuspendOptNeedsDisabled = 0;

    private static final int SUSPEND_DUE_TO_DHCP = 1;
    private static final int SUSPEND_DUE_TO_HIGH_PERF = 1 << 1;
    private static final int SUSPEND_DUE_TO_SCREEN = 1 << 2;

    /* Tracks if user has enabled suspend optimizations through settings */
    private AtomicBoolean mUserWantsSuspendOpt = new AtomicBoolean(true);

    /**
     * Default framework scan interval in milliseconds. This is used in the scenario in which
     * wifi chipset does not support background scanning to set up a
     * periodic wake up scan so that the device can connect to a new access
     * point on the move. {@link Settings.Global#WIFI_FRAMEWORK_SCAN_INTERVAL_MS} can
     * override this.
     */
    private final int mDefaultFrameworkScanIntervalMs;


    /**
     * Scan period for the NO_NETWORKS_PERIIDOC_SCAN_FEATURE
     */
    private final int mNoNetworksPeriodicScan;

    /**
     * Supplicant scan interval in milliseconds.
     * Comes from {@link Settings.Global#WIFI_SUPPLICANT_SCAN_INTERVAL_MS} or
     * from the default config if the setting is not set
     */
    private long mSupplicantScanIntervalMs;

    /**
     * timeStamp of last full band scan we perfoemed for autojoin while connected with screen lit
     */
    private long lastFullBandConnectedTimeMilli;

    /**
     * time interval to the next full band scan we will perform for
     * autojoin while connected with screen lit
     */
    private long fullBandConnectedTimeIntervalMilli;

    /**
     * max time interval to the next full band scan we will perform for
     * autojoin while connected with screen lit
     * Max time is 5 minutes
     */
    private static final long maxFullBandConnectedTimeIntervalMilli = 1000 * 60 * 5;

    /**
     * Minimum time interval between enabling all networks.
     * A device can end up repeatedly connecting to a bad network on screen on/off toggle
     * due to enabling every time. We add a threshold to avoid this.
     */
    private static final int MIN_INTERVAL_ENABLE_ALL_NETWORKS_MS = 10 * 60 * 1000; /* 10 minutes */
    private long mLastEnableAllNetworksTime;

    int mRunningBeaconCount = 0;

    /**
     * Starting and shutting down driver too quick causes problems leading to driver
     * being in a bad state. Delay driver stop.
     */
    private final int mDriverStopDelayMs;
    private int mDelayedStopCounter;
    private boolean mInDelayedStop = false;

    // there is a delay between StateMachine change country code and Supplicant change country code
    // here save the current WifiStateMachine set country code
    private volatile String mSetCountryCode = null;

    // Supplicant doesn't like setting the same country code multiple times (it may drop
    // currently connected network), so we save the current device set country code here to avoid
    // redundency
    private String mDriverSetCountryCode = null;

    /* Default parent state */
    private State mDefaultState = new DefaultState();
    /* Temporary initial state */
    private State mInitialState = new InitialState();
    /* Driver loaded, waiting for supplicant to start */
    private State mSupplicantStartingState = new SupplicantStartingState();
    /* Driver loaded and supplicant ready */
    private State mSupplicantStartedState = new SupplicantStartedState();
    /* Waiting for supplicant to stop and monitor to exit */
    private State mSupplicantStoppingState = new SupplicantStoppingState();
    /* Driver start issued, waiting for completed event */
    private State mDriverStartingState = new DriverStartingState();
    /* Driver started */
    private State mDriverStartedState = new DriverStartedState();
    /* Wait until p2p is disabled
     * This is a special state which is entered right after we exit out of DriverStartedState
     * before transitioning to another state.
     */
    private State mWaitForP2pDisableState = new WaitForP2pDisableState();
    /* Driver stopping */
    private State mDriverStoppingState = new DriverStoppingState();
    /* Driver stopped */
    private State mDriverStoppedState = new DriverStoppedState();
    /* Scan for networks, no connection will be established */
    private State mScanModeState = new ScanModeState();
    /* Connecting to an access point */
    private State mConnectModeState = new ConnectModeState();
    /* Connected at 802.11 (L2) level */
    private State mL2ConnectedState = new L2ConnectedState();
    /* fetching IP after connection to access point (assoc+auth complete) */
    private State mObtainingIpState = new ObtainingIpState();
    /* Waiting for link quality verification to be complete */
    private State mVerifyingLinkState = new VerifyingLinkState();
    /* Connected with IP addr */
    private State mConnectedState = new ConnectedState();
    /* Roaming */
    private State mRoamingState = new RoamingState();
    /* disconnect issued, waiting for network disconnect confirmation */
    private State mDisconnectingState = new DisconnectingState();
    /* Network is not connected, supplicant assoc+auth is not complete */
    private State mDisconnectedState = new DisconnectedState();
    /* Waiting for WPS to be completed*/
    private State mWpsRunningState = new WpsRunningState();

    /* Soft ap is starting up */
    private State mSoftApStartingState = new SoftApStartingState();
    /* Soft ap is running */
    private State mSoftApStartedState = new SoftApStartedState();
    /* Soft ap is running and we are waiting for tether notification */
    private State mTetheringState = new TetheringState();
    /* Soft ap is running and we are tethered through connectivity service */
    private State mTetheredState = new TetheredState();
    /* Waiting for untether confirmation before stopping soft Ap */
    private State mUntetheringState = new UntetheringState();



    private class WifiScanListener implements WifiScanner.ScanListener {
        @Override
        public void onSuccess() {
            Log.e(TAG, "WifiScanListener onSuccess");
        };
        @Override
        public void onFailure(int reason, String description) {
            Log.e(TAG, "WifiScanListener onFailure");
        };
        @Override
        public void onPeriodChanged(int periodInMs) {
            Log.e(TAG, "WifiScanListener onPeriodChanged  period=" + periodInMs);
        }
        @Override
        public void onResults(WifiScanner.ScanData[] results) {
            Log.e(TAG, "WifiScanListener onResults2 "  + results.length);
        }
        @Override
        public void onFullResult(ScanResult fullScanResult) {
            Log.e(TAG, "WifiScanListener onFullResult " + fullScanResult.toString());
        }

        WifiScanListener() {}
    }

    WifiScanListener mWifiScanListener = new WifiScanListener();


    private class TetherStateChange {
        ArrayList<String> available;
        ArrayList<String> active;

        TetherStateChange(ArrayList<String> av, ArrayList<String> ac) {
            available = av;
            active = ac;
        }
    }

    public static class SimAuthRequestData {
        int networkId;
        int protocol;
        String ssid;
        // EAP-SIM: data[] contains the 3 rand, one for each of the 3 challenges
        // EAP-AKA/AKA': data[] contains rand & authn couple for the single challenge
        String[] data;
    }

    /**
     * One of  {@link WifiManager#WIFI_STATE_DISABLED},
     * {@link WifiManager#WIFI_STATE_DISABLING},
     * {@link WifiManager#WIFI_STATE_ENABLED},
     * {@link WifiManager#WIFI_STATE_ENABLING},
     * {@link WifiManager#WIFI_STATE_UNKNOWN}
     */
    private final AtomicInteger mWifiState = new AtomicInteger(WIFI_STATE_DISABLED);

    /**
     * One of  {@link WifiManager#WIFI_AP_STATE_DISABLED},
     * {@link WifiManager#WIFI_AP_STATE_DISABLING},
     * {@link WifiManager#WIFI_AP_STATE_ENABLED},
     * {@link WifiManager#WIFI_AP_STATE_ENABLING},
     * {@link WifiManager#WIFI_AP_STATE_FAILED}
     */
    private final AtomicInteger mWifiApState = new AtomicInteger(WIFI_AP_STATE_DISABLED);

    private static final int SCAN_REQUEST = 0;
    private static final String ACTION_START_SCAN =
            "com.android.server.WifiManager.action.START_SCAN";

    private static final int PNO_START_REQUEST = 0;
    private static final String ACTION_START_PNO =
            "com.android.server.WifiManager.action.START_PNO";

    private static final String DELAYED_STOP_COUNTER = "DelayedStopCounter";
    private static final int DRIVER_STOP_REQUEST = 0;
    private static final String ACTION_DELAYED_DRIVER_STOP =
            "com.android.server.WifiManager.action.DELAYED_DRIVER_STOP";

    /**
     * Keep track of whether WIFI is running.
     */
    private boolean mIsRunning = false;

    /**
     * Keep track of whether we last told the battery stats we had started.
     */
    private boolean mReportedRunning = false;

    /**
     * Most recently set source of starting WIFI.
     */
    private final WorkSource mRunningWifiUids = new WorkSource();

    /**
     * The last reported UIDs that were responsible for starting WIFI.
     */
    private final WorkSource mLastRunningWifiUids = new WorkSource();

    private final IBatteryStats mBatteryStats;

    private String mTcpBufferSizes = null;

    // Used for debug and stats gathering
    private static int sScanAlarmIntentCount = 0;

    final static int frameworkMinScanIntervalSaneValue = 10000;

    boolean mPnoEnabled;
    boolean mLazyRoamEnabled;
    long mGScanStartTimeMilli;
    long mGScanPeriodMilli;

    public WifiStateMachine(Context context, String wlanInterface,
                            WifiTrafficPoller trafficPoller) {
        super("WifiStateMachine");
        mContext = context;
        mSetCountryCode = Settings.Global.getString(
                mContext.getContentResolver(), Settings.Global.WIFI_COUNTRY_CODE);
        mInterfaceName = wlanInterface;
        mNetworkInfo = new NetworkInfo(ConnectivityManager.TYPE_WIFI, 0, NETWORKTYPE, "");
        mBatteryStats = IBatteryStats.Stub.asInterface(ServiceManager.getService(
                BatteryStats.SERVICE_NAME));

        IBinder b = ServiceManager.getService(Context.NETWORKMANAGEMENT_SERVICE);
        mNwService = INetworkManagementService.Stub.asInterface(b);

        mP2pSupported = mContext.getPackageManager().hasSystemFeature(
                PackageManager.FEATURE_WIFI_DIRECT);

        mWifiNative = new WifiNative(mInterfaceName);
        mWifiConfigStore = new WifiConfigStore(context,this,  mWifiNative);
        mWifiAutoJoinController = new WifiAutoJoinController(context, this,
                mWifiConfigStore, mWifiConnectionStatistics, mWifiNative);
        mWifiMonitor = new WifiMonitor(this, mWifiNative);
        mWifiLogger = new WifiLogger(this);

        mWifiInfo = new WifiInfo();
        mSupplicantStateTracker = new SupplicantStateTracker(context, this, mWifiConfigStore,
                getHandler());
        mLinkProperties = new LinkProperties();

        IBinder s1 = ServiceManager.getService(Context.WIFI_P2P_SERVICE);
        mWifiP2pServiceImpl = (WifiP2pServiceImpl) IWifiP2pManager.Stub.asInterface(s1);

        IBinder s2 = ServiceManager.getService(Context.WIFI_PASSPOINT_SERVICE);

        mNetworkInfo.setIsAvailable(false);
        mLastBssid = null;
        mLastNetworkId = WifiConfiguration.INVALID_NETWORK_ID;
        mLastSignalLevel = -1;

        mNetlinkTracker = new NetlinkTracker(mInterfaceName, new NetlinkTracker.Callback() {
            public void update() {
                sendMessage(CMD_UPDATE_LINKPROPERTIES);
            }
        });
        try {
            mNwService.registerObserver(mNetlinkTracker);
        } catch (RemoteException e) {
            loge("Couldn't register netlink tracker: " + e.toString());
        }

        mAlarmManager = (AlarmManager) mContext.getSystemService(Context.ALARM_SERVICE);
        mScanIntent = getPrivateBroadcast(ACTION_START_SCAN, SCAN_REQUEST);
        mPnoIntent = getPrivateBroadcast(ACTION_START_PNO, PNO_START_REQUEST);

        // Make sure the interval is not configured less than 10 seconds
        int period = mContext.getResources().getInteger(
                R.integer.config_wifi_framework_scan_interval);
        if (period < frameworkMinScanIntervalSaneValue) {
            period = frameworkMinScanIntervalSaneValue;
        }
        mDefaultFrameworkScanIntervalMs = period;

        mNoNetworksPeriodicScan = mContext.getResources().getInteger(
                R.integer.config_wifi_no_network_periodic_scan_interval);

        mDriverStopDelayMs = mContext.getResources().getInteger(
                R.integer.config_wifi_driver_stop_delay);

        mBackgroundScanSupported = mContext.getResources().getBoolean(
                R.bool.config_wifi_background_scan_support);

        mPrimaryDeviceType = mContext.getResources().getString(
                R.string.config_wifi_p2p_device_type);

        mUserWantsSuspendOpt.set(Settings.Global.getInt(mContext.getContentResolver(),
                Settings.Global.WIFI_SUSPEND_OPTIMIZATIONS_ENABLED, 1) == 1);

        mNetworkCapabilitiesFilter.addTransportType(NetworkCapabilities.TRANSPORT_WIFI);
        mNetworkCapabilitiesFilter.addCapability(NetworkCapabilities.NET_CAPABILITY_INTERNET);
        mNetworkCapabilitiesFilter.addCapability(NetworkCapabilities.NET_CAPABILITY_NOT_RESTRICTED);
        mNetworkCapabilitiesFilter.setLinkUpstreamBandwidthKbps(1024 * 1024);
        mNetworkCapabilitiesFilter.setLinkDownstreamBandwidthKbps(1024 * 1024);
        // TODO - needs to be a bit more dynamic
        mNetworkCapabilities = new NetworkCapabilities(mNetworkCapabilitiesFilter);

        mContext.registerReceiver(
                new BroadcastReceiver() {
                    @Override
                    public void onReceive(Context context, Intent intent) {
                        ArrayList<String> available = intent.getStringArrayListExtra(
                                ConnectivityManager.EXTRA_AVAILABLE_TETHER);
                        ArrayList<String> active = intent.getStringArrayListExtra(
                                ConnectivityManager.EXTRA_ACTIVE_TETHER);
                        sendMessage(CMD_TETHER_STATE_CHANGE, new TetherStateChange(available, active));
                    }
                }, new IntentFilter(ConnectivityManager.ACTION_TETHER_STATE_CHANGED));

        mContext.registerReceiver(
                new BroadcastReceiver() {
                    @Override
                    public void onReceive(Context context, Intent intent) {
                        sScanAlarmIntentCount++; // Used for debug only
                        startScan(SCAN_ALARM_SOURCE, mDelayedScanCounter.incrementAndGet(), null, null);
                        if (VDBG)
                            loge("WiFiStateMachine SCAN ALARM -> " + mDelayedScanCounter.get());
                    }
                },
                new IntentFilter(ACTION_START_SCAN));

        mContext.registerReceiver(
                new BroadcastReceiver() {
                    @Override
                    public void onReceive(Context context, Intent intent) {
                        sendMessage(CMD_RESTART_AUTOJOIN_OFFLOAD, 0,
                                mRestartAutoJoinOffloadCounter, "pno alarm");
                        if (DBG)
                            loge("WiFiStateMachine PNO START ALARM sent");
                    }
                },
                new IntentFilter(ACTION_START_PNO));


        IntentFilter filter = new IntentFilter();
        filter.addAction(Intent.ACTION_SCREEN_ON);
        filter.addAction(Intent.ACTION_SCREEN_OFF);
        mContext.registerReceiver(
                new BroadcastReceiver() {
                    @Override
                    public void onReceive(Context context, Intent intent) {
                        String action = intent.getAction();

                        if (action.equals(Intent.ACTION_SCREEN_ON)) {
                            sendMessage(CMD_SCREEN_STATE_CHANGED, 1);
                        } else if (action.equals(Intent.ACTION_SCREEN_OFF)) {
                            sendMessage(CMD_SCREEN_STATE_CHANGED, 0);
                        }
                    }
                }, filter);

        mContext.registerReceiver(
                new BroadcastReceiver() {
                    @Override
                    public void onReceive(Context context, Intent intent) {
                        int counter = intent.getIntExtra(DELAYED_STOP_COUNTER, 0);
                        sendMessage(CMD_DELAYED_STOP_DRIVER, counter, 0);
                    }
                },
                new IntentFilter(ACTION_DELAYED_DRIVER_STOP));

        mContext.getContentResolver().registerContentObserver(Settings.Global.getUriFor(
                        Settings.Global.WIFI_SUSPEND_OPTIMIZATIONS_ENABLED), false,
                new ContentObserver(getHandler()) {
                    @Override
                    public void onChange(boolean selfChange) {
                        mUserWantsSuspendOpt.set(Settings.Global.getInt(mContext.getContentResolver(),
                                Settings.Global.WIFI_SUSPEND_OPTIMIZATIONS_ENABLED, 1) == 1);
                    }
                });

        mContext.registerReceiver(
                new BroadcastReceiver() {
                    @Override
                    public void onReceive(Context context, Intent intent) {
                        sendMessage(CMD_BOOT_COMPLETED);
                    }
                },
                new IntentFilter(Intent.ACTION_BOOT_COMPLETED));

        mScanResultCache = new LruCache<>(SCAN_RESULT_CACHE_SIZE);

        PowerManager powerManager = (PowerManager) mContext.getSystemService(Context.POWER_SERVICE);
        mWakeLock = powerManager.newWakeLock(PowerManager.PARTIAL_WAKE_LOCK, getName());

        mSuspendWakeLock = powerManager.newWakeLock(PowerManager.PARTIAL_WAKE_LOCK, "WifiSuspend");
        mSuspendWakeLock.setReferenceCounted(false);

        mTcpBufferSizes = mContext.getResources().getString(
                com.android.internal.R.string.config_wifi_tcp_buffers);

        addState(mDefaultState);
            addState(mInitialState, mDefaultState);
            addState(mSupplicantStartingState, mDefaultState);
            addState(mSupplicantStartedState, mDefaultState);
                addState(mDriverStartingState, mSupplicantStartedState);
                addState(mDriverStartedState, mSupplicantStartedState);
                    addState(mScanModeState, mDriverStartedState);
                    addState(mConnectModeState, mDriverStartedState);
                        addState(mL2ConnectedState, mConnectModeState);
                            addState(mObtainingIpState, mL2ConnectedState);
                            addState(mVerifyingLinkState, mL2ConnectedState);
                            addState(mConnectedState, mL2ConnectedState);
                            addState(mRoamingState, mL2ConnectedState);
                        addState(mDisconnectingState, mConnectModeState);
                        addState(mDisconnectedState, mConnectModeState);
                        addState(mWpsRunningState, mConnectModeState);
                addState(mWaitForP2pDisableState, mSupplicantStartedState);
                addState(mDriverStoppingState, mSupplicantStartedState);
                addState(mDriverStoppedState, mSupplicantStartedState);
            addState(mSupplicantStoppingState, mDefaultState);
            addState(mSoftApStartingState, mDefaultState);
            addState(mSoftApStartedState, mDefaultState);
                addState(mTetheringState, mSoftApStartedState);
                addState(mTetheredState, mSoftApStartedState);
                addState(mUntetheringState, mSoftApStartedState);

        setInitialState(mInitialState);

        setLogRecSize(ActivityManager.isLowRamDeviceStatic() ? 100 : 3000);
        setLogOnlyTransitions(false);
        if (VDBG) setDbg(true);

        //start the state machine
        start();

        final Intent intent = new Intent(WifiManager.WIFI_SCAN_AVAILABLE);
        intent.addFlags(Intent.FLAG_RECEIVER_REGISTERED_ONLY_BEFORE_BOOT);
        intent.putExtra(WifiManager.EXTRA_SCAN_AVAILABLE, WIFI_STATE_DISABLED);
        mContext.sendStickyBroadcastAsUser(intent, UserHandle.ALL);
    }


    PendingIntent getPrivateBroadcast(String action, int requestCode) {
        Intent intent = new Intent(action, null);
        intent.addFlags(Intent.FLAG_RECEIVER_REGISTERED_ONLY_BEFORE_BOOT);
        //intent.setPackage(this.getClass().getPackage().getName());
        intent.setPackage("android");
        return PendingIntent.getBroadcast(mContext, requestCode, intent, 0);
    }

    private int mVerboseLoggingLevel = 0;

    int getVerboseLoggingLevel() {
        return mVerboseLoggingLevel;
    }

    void enableVerboseLogging(int verbose) {
        mVerboseLoggingLevel = verbose;
        if (verbose > 0) {
            DBG = true;
            VDBG = true;
            PDBG = true;
            mLogMessages = true;
            mWifiNative.setSupplicantLogLevel("DEBUG");
        } else {
            DBG = false;
            VDBG = false;
            PDBG = false;
            mLogMessages = false;
            mWifiNative.setSupplicantLogLevel("INFO");
        }
        mWifiLogger.startLogging(mVerboseLoggingLevel > 0);
        mWifiAutoJoinController.enableVerboseLogging(verbose);
        mWifiMonitor.enableVerboseLogging(verbose);
        mWifiNative.enableVerboseLogging(verbose);
        mWifiConfigStore.enableVerboseLogging(verbose);
        mSupplicantStateTracker.enableVerboseLogging(verbose);
    }

    public void setHalBasedAutojoinOffload(int enabled) {
        // Shoult be used for debug only, triggered form developper settings
        // enabling HAl based PNO dynamically is not safe and not a normal operation
        mHalBasedPnoEnableInDevSettings = enabled > 0;
        mWifiConfigStore.enableHalBasedPno.set(mHalBasedPnoEnableInDevSettings);
        mWifiConfigStore.enableSsidWhitelist.set(mHalBasedPnoEnableInDevSettings);
        sendMessage(CMD_DISCONNECT);
    }

    int getHalBasedAutojoinOffload() {
        return mHalBasedPnoEnableInDevSettings ? 1 : 0;
    }

    boolean useHalBasedAutoJoinOffload() {
        // all three settings need to be true:
        // - developper settings switch
        // - driver support
        // - config option
        return mHalBasedPnoEnableInDevSettings
                && mHalBasedPnoDriverSupported
                && mWifiConfigStore.enableHalBasedPno.get();
    }

    boolean allowFullBandScanAndAssociated() {

        if (!getEnableAutoJoinWhenAssociated()) {
            if (DBG) {
                Log.e(TAG, "allowFullBandScanAndAssociated: "
                        + " enableAutoJoinWhenAssociated : disallow");
            }
            return false;
        }

        if (mWifiInfo.txSuccessRate >
                mWifiConfigStore.maxTxPacketForFullScans
                || mWifiInfo.rxSuccessRate >
                mWifiConfigStore.maxRxPacketForFullScans) {
            if (DBG) {
                Log.e(TAG, "allowFullBandScanAndAssociated: packet rate tx"
                        + mWifiInfo.txSuccessRate + "  rx "
                        + mWifiInfo.rxSuccessRate
                        + " allow scan with traffic " + getAllowScansWithTraffic());
            }
            // Too much traffic at the interface, hence no full band scan
            if (getAllowScansWithTraffic() == 0) {
                return false;
            }
        }

        if (getCurrentState() != mConnectedState) {
            if (DBG) {
                Log.e(TAG, "allowFullBandScanAndAssociated: getCurrentState() : disallow");
            }
            return false;
        }

        return true;
    }

    long mLastScanPermissionUpdate = 0;
    boolean mConnectedModeGScanOffloadStarted = false;
    // Don't do a G-scan enable/re-enable cycle more than once within 20seconds
    // The function updateAssociatedScanPermission() can be called quite frequently, hence
    // we want to throttle the GScan Stop->Start transition
    static final long SCAN_PERMISSION_UPDATE_THROTTLE_MILLI = 20000;
    void updateAssociatedScanPermission() {

        if (useHalBasedAutoJoinOffload()) {
            boolean allowed = allowFullBandScanAndAssociated();

            long now = System.currentTimeMillis();
            if (mConnectedModeGScanOffloadStarted && !allowed) {
                if (DBG) {
                    Log.e(TAG, " useHalBasedAutoJoinOffload stop offload");
                }
                stopPnoOffload();
                stopGScan(" useHalBasedAutoJoinOffload");
            }
            if (!mConnectedModeGScanOffloadStarted && allowed) {
                if ((now - mLastScanPermissionUpdate) > SCAN_PERMISSION_UPDATE_THROTTLE_MILLI) {
                    // Re-enable Gscan offload, this will trigger periodic scans and allow firmware
                    // to look for 5GHz BSSIDs and better networks
                    if (DBG) {
                        Log.e(TAG, " useHalBasedAutoJoinOffload restart offload");
                    }
                    startGScanConnectedModeOffload("updatePermission "
                            + (now - mLastScanPermissionUpdate) + "ms");
                    mLastScanPermissionUpdate = now;
                }
            }
        }
    }

    private int mAggressiveHandover = 0;

    int getAggressiveHandover() {
        return mAggressiveHandover;
    }

    void enableAggressiveHandover(int enabled) {
        mAggressiveHandover = enabled;
    }

    public void clearANQPCache() {
        mWifiConfigStore.trimANQPCache(true);
    }

    public void setAllowScansWithTraffic(int enabled) {
        mWifiConfigStore.alwaysEnableScansWhileAssociated.set(enabled);
    }

    public int getAllowScansWithTraffic() {
        return mWifiConfigStore.alwaysEnableScansWhileAssociated.get();
    }

    public boolean enableAutoJoinWhenAssociated(boolean enabled) {
        boolean old_state = getEnableAutoJoinWhenAssociated();
        mWifiConfigStore.enableAutoJoinWhenAssociated.set(enabled);
        if (!old_state && enabled && mScreenOn && getCurrentState() == mConnectedState) {
            startDelayedScan(mWifiConfigStore.wifiAssociatedShortScanIntervalMilli.get(), null,
                    null);
        }
        return true;
    }

    public boolean getEnableAutoJoinWhenAssociated() {
        return mWifiConfigStore.enableAutoJoinWhenAssociated.get();
    }
    /*
     *
     * Framework scan control
     */

    private boolean mAlarmEnabled = false;

    private AtomicInteger mDelayedScanCounter = new AtomicInteger();

    private void setScanAlarm(boolean enabled) {
        if (PDBG) {
            String state;
            if (enabled) state = "enabled"; else state = "disabled";
            loge("setScanAlarm " + state
                    + " defaultperiod " + mDefaultFrameworkScanIntervalMs
                    + " mBackgroundScanSupported " + mBackgroundScanSupported);
        }
        if (mBackgroundScanSupported == false) {
            // Scan alarm is only used for background scans if they are not
            // offloaded to the wifi chipset, hence enable the scan alarm
            // gicing us RTC_WAKEUP of backgroundScan is NOT supported
            enabled = true;
        }

        if (enabled == mAlarmEnabled) return;
        if (enabled) {
            /* Set RTC_WAKEUP alarms if PNO is not supported - because no one is */
            /* going to wake up the host processor to look for access points */
            mAlarmManager.set(AlarmManager.RTC_WAKEUP,
                    System.currentTimeMillis() + mDefaultFrameworkScanIntervalMs,
                    mScanIntent);
            mAlarmEnabled = true;
        } else {
            mAlarmManager.cancel(mScanIntent);
            mAlarmEnabled = false;
        }
    }

    private void cancelDelayedScan() {
        mDelayedScanCounter.incrementAndGet();
    }

    private boolean checkAndRestartDelayedScan(int counter, boolean restart, int milli,
                                               ScanSettings settings, WorkSource workSource) {

        if (counter != mDelayedScanCounter.get()) {
            return false;
        }
        if (restart)
            startDelayedScan(milli, settings, workSource);
        return true;
    }

    private void startDelayedScan(int milli, ScanSettings settings, WorkSource workSource) {
        if (milli <= 0) return;
        /**
         * The cases where the scan alarm should be run are :
         * - DisconnectedState && screenOn => used delayed timer
         * - DisconnectedState && !screenOn && mBackgroundScanSupported => PNO
         * - DisconnectedState && !screenOn && !mBackgroundScanSupported => used RTC_WAKEUP Alarm
         * - ConnectedState && screenOn => used delayed timer
         */

        mDelayedScanCounter.incrementAndGet();
        if (mScreenOn &&
                (getCurrentState() == mDisconnectedState
                        || getCurrentState() == mConnectedState)) {
            Bundle bundle = new Bundle();
            bundle.putParcelable(CUSTOMIZED_SCAN_SETTING, settings);
            bundle.putParcelable(CUSTOMIZED_SCAN_WORKSOURCE, workSource);
            bundle.putLong(SCAN_REQUEST_TIME, System.currentTimeMillis());
            sendMessageDelayed(CMD_START_SCAN, SCAN_ALARM_SOURCE,
                    mDelayedScanCounter.get(), bundle, milli);
            if (DBG) loge("startDelayedScan send -> " + mDelayedScanCounter + " milli " + milli);
        } else if (mBackgroundScanSupported == false
                && !mScreenOn && getCurrentState() == mDisconnectedState) {
            setScanAlarm(true);
            if (DBG) loge("startDelayedScan start scan alarm -> "
                    + mDelayedScanCounter + " milli " + milli);
        } else {
            if (DBG) loge("startDelayedScan unhandled -> "
                    + mDelayedScanCounter + " milli " + milli);
        }
    }

    private boolean setRandomMacOui() {
        String oui = mContext.getResources().getString(
                R.string.config_wifi_random_mac_oui, GOOGLE_OUI);
        String[] ouiParts = oui.split("-");
        byte[] ouiBytes = new byte[3];
        ouiBytes[0] = (byte) (Integer.parseInt(ouiParts[0], 16) & 0xFF);
        ouiBytes[1] = (byte) (Integer.parseInt(ouiParts[1], 16) & 0xFF);
        ouiBytes[2] = (byte) (Integer.parseInt(ouiParts[2], 16) & 0xFF);

        logd("Setting OUI to " + oui);
        return mWifiNative.setScanningMacOui(ouiBytes);
    }

    /**
     * ******************************************************
     * Methods exposed for public use
     * ******************************************************
     */

    public Messenger getMessenger() {
        return new Messenger(getHandler());
    }

    public WifiMonitor getWifiMonitor() {
        return mWifiMonitor;
    }

    /**
     * TODO: doc
     */
    public boolean syncPingSupplicant(AsyncChannel channel) {
        Message resultMsg = channel.sendMessageSynchronously(CMD_PING_SUPPLICANT);
        boolean result = (resultMsg.arg1 != FAILURE);
        resultMsg.recycle();
        return result;
    }

    public List<WifiChannel> syncGetChannelList(AsyncChannel channel) {
        Message resultMsg = channel.sendMessageSynchronously(CMD_GET_CAPABILITY_FREQ);
        List<WifiChannel> list = null;
        if (resultMsg.obj != null) {
            list = new ArrayList<WifiChannel>();
            String freqs = (String) resultMsg.obj;
            String[] lines = freqs.split("\n");
            for (String line : lines)
                if (line.contains("MHz")) {
                    // line format: " 52 = 5260 MHz (NO_IBSS) (DFS)"
                    WifiChannel c = new WifiChannel();
                    String[] prop = line.split(" ");
                    if (prop.length < 5) continue;
                    try {
                        c.channelNum = Integer.parseInt(prop[1]);
                        c.freqMHz = Integer.parseInt(prop[3]);
                    } catch (NumberFormatException e) {
                    }
                    c.isDFS = line.contains("(DFS)");
                    list.add(c);
                } else if (line.contains("Mode[B] Channels:")) {
                    // B channels are the same as G channels, skipped
                    break;
                }
        }
        resultMsg.recycle();
        return (list != null && list.size() > 0) ? list : null;
    }

    /**
     * When settings allowing making use of untrusted networks change, trigger a scan
     * so as to kick of autojoin.
     */
    public void startScanForUntrustedSettingChange() {
        startScan(SET_ALLOW_UNTRUSTED_SOURCE, 0, null, null);
    }

    /**
     * Initiate a wifi scan. If workSource is not null, blame is given to it, otherwise blame is
     * given to callingUid.
     *
     * @param callingUid The uid initiating the wifi scan. Blame will be given here unless
     *                   workSource is specified.
     * @param workSource If not null, blame is given to workSource.
     * @param settings   Scan settings, see {@link ScanSettings}.
     */
    public void startScan(int callingUid, int scanCounter,
                          ScanSettings settings, WorkSource workSource) {
        Bundle bundle = new Bundle();
        bundle.putParcelable(CUSTOMIZED_SCAN_SETTING, settings);
        bundle.putParcelable(CUSTOMIZED_SCAN_WORKSOURCE, workSource);
        bundle.putLong(SCAN_REQUEST_TIME, System.currentTimeMillis());
        sendMessage(CMD_START_SCAN, callingUid, scanCounter, bundle);
    }

    // called from BroadcastListener

    /**
     * Start reading new scan data
     * Data comes in as:
     * "scancount=5\n"
     * "nextcount=5\n"
     * "apcount=3\n"
     * "trunc\n" (optional)
     * "bssid=...\n"
     * "ssid=...\n"
     * "freq=...\n" (in Mhz)
     * "level=...\n"
     * "dist=...\n" (in cm)
     * "distsd=...\n" (standard deviation, in cm)
     * "===="
     * "bssid=...\n"
     * etc
     * "===="
     * "bssid=...\n"
     * etc
     * "%%%%"
     * "apcount=2\n"
     * "bssid=...\n"
     * etc
     * "%%%%
     * etc
     * "----"
     */
    private final static boolean DEBUG_PARSE = false;

    private long mDisconnectedTimeStamp = 0;

    public long getDisconnectedTimeMilli() {
        if (getCurrentState() == mDisconnectedState
                && mDisconnectedTimeStamp != 0) {
            long now_ms = System.currentTimeMillis();
            return now_ms - mDisconnectedTimeStamp;
        }
        return 0;
    }

    // Keeping track of scan requests
    private long lastStartScanTimeStamp = 0;
    private long lastScanDuration = 0;
    // Last connect attempt is used to prevent scan requests:
    //  - for a period of 10 seconds after attempting to connect
    private long lastConnectAttempt = 0;
    private String lastScanFreqs = null;

    // For debugging, keep track of last message status handling
    // TODO, find an equivalent mechanism as part of parent class
    private static int MESSAGE_HANDLING_STATUS_PROCESSED = 2;
    private static int MESSAGE_HANDLING_STATUS_OK = 1;
    private static int MESSAGE_HANDLING_STATUS_UNKNOWN = 0;
    private static int MESSAGE_HANDLING_STATUS_REFUSED = -1;
    private static int MESSAGE_HANDLING_STATUS_FAIL = -2;
    private static int MESSAGE_HANDLING_STATUS_OBSOLETE = -3;
    private static int MESSAGE_HANDLING_STATUS_DEFERRED = -4;
    private static int MESSAGE_HANDLING_STATUS_DISCARD = -5;
    private static int MESSAGE_HANDLING_STATUS_LOOPED = -6;
    private static int MESSAGE_HANDLING_STATUS_HANDLING_ERROR = -7;

    private int messageHandlingStatus = 0;

    //TODO: this is used only to track connection attempts, however the link state and packet per
    //TODO: second logic should be folded into that
    private boolean checkOrDeferScanAllowed(Message msg) {
        long now = System.currentTimeMillis();
        if (lastConnectAttempt != 0 && (now - lastConnectAttempt) < 10000) {
            Message dmsg = Message.obtain(msg);
            sendMessageDelayed(dmsg, 11000 - (now - lastConnectAttempt));
            return false;
        }
        return true;
    }

    private int mOnTime = 0;
    private int mTxTime = 0;
    private int mRxTime = 0;
    private int mOnTimeStartScan = 0;
    private int mTxTimeStartScan = 0;
    private int mRxTimeStartScan = 0;
    private int mOnTimeScan = 0;
    private int mTxTimeScan = 0;
    private int mRxTimeScan = 0;
    private int mOnTimeThisScan = 0;
    private int mTxTimeThisScan = 0;
    private int mRxTimeThisScan = 0;

    private int mOnTimeScreenStateChange = 0;
    private int mOnTimeAtLastReport = 0;
    private long lastOntimeReportTimeStamp = 0;
    private long lastScreenStateChangeTimeStamp = 0;
    private int mOnTimeLastReport = 0;
    private int mTxTimeLastReport = 0;
    private int mRxTimeLastReport = 0;

    private long lastLinkLayerStatsUpdate = 0;

    String reportOnTime() {
        long now = System.currentTimeMillis();
        StringBuilder sb = new StringBuilder();
        // Report stats since last report
        int on = mOnTime - mOnTimeLastReport;
        mOnTimeLastReport = mOnTime;
        int tx = mTxTime - mTxTimeLastReport;
        mTxTimeLastReport = mTxTime;
        int rx = mRxTime - mRxTimeLastReport;
        mRxTimeLastReport = mRxTime;
        int period = (int) (now - lastOntimeReportTimeStamp);
        lastOntimeReportTimeStamp = now;
        sb.append(String.format("[on:%d tx:%d rx:%d period:%d]", on, tx, rx, period));
        // Report stats since Screen State Changed
        on = mOnTime - mOnTimeScreenStateChange;
        period = (int) (now - lastScreenStateChangeTimeStamp);
        sb.append(String.format(" from screen [on:%d period:%d]", on, period));
        return sb.toString();
    }

    WifiLinkLayerStats getWifiLinkLayerStats(boolean dbg) {
        WifiLinkLayerStats stats = null;
        if (mWifiLinkLayerStatsSupported > 0) {
            String name = "wlan0";
            stats = mWifiNative.getWifiLinkLayerStats(name);
            if (name != null && stats == null && mWifiLinkLayerStatsSupported > 0) {
                mWifiLinkLayerStatsSupported -= 1;
            } else if (stats != null) {
                lastLinkLayerStatsUpdate = System.currentTimeMillis();
                mOnTime = stats.on_time;
                mTxTime = stats.tx_time;
                mRxTime = stats.rx_time;
                mRunningBeaconCount = stats.beacon_rx;
                if (dbg) {
                    // loge(stats.toString());
                }
            }
        }
        if (stats == null || mWifiLinkLayerStatsSupported <= 0) {
            long mTxPkts = TrafficStats.getTxPackets(mInterfaceName);
            long mRxPkts = TrafficStats.getRxPackets(mInterfaceName);
            mWifiInfo.updatePacketRates(mTxPkts, mRxPkts);
        } else {
            mWifiInfo.updatePacketRates(stats);
        }
        if (useHalBasedAutoJoinOffload()) {
            sendMessage(CMD_UPDATE_ASSOCIATED_SCAN_PERMISSION);
        }
        return stats;
    }

    void startRadioScanStats() {
        WifiLinkLayerStats stats = getWifiLinkLayerStats(false);
        if (stats != null) {
            mOnTimeStartScan = stats.on_time;
            mTxTimeStartScan = stats.tx_time;
            mRxTimeStartScan = stats.rx_time;
            mOnTime = stats.on_time;
            mTxTime = stats.tx_time;
            mRxTime = stats.rx_time;
        }
    }

    void closeRadioScanStats() {
        WifiLinkLayerStats stats = getWifiLinkLayerStats(false);
        if (stats != null) {
            mOnTimeThisScan = stats.on_time - mOnTimeStartScan;
            mTxTimeThisScan = stats.tx_time - mTxTimeStartScan;
            mRxTimeThisScan = stats.rx_time - mRxTimeStartScan;
            mOnTimeScan += mOnTimeThisScan;
            mTxTimeScan += mTxTimeThisScan;
            mRxTimeScan += mRxTimeThisScan;
        }
    }

    int startWifiIPPacketOffload(int slot, KeepalivePacketData packetData, int intervalSeconds) {
        return mWifiNative.startSendingOffloadedPacket(slot, packetData, intervalSeconds * 1000);
    }

    int stopWifiIPPacketOffload(int slot) {
        return mWifiNative.stopSendingOffloadedPacket(slot);
    }

    int startRssiMonitoringOffload(byte maxRssi, byte minRssi) {
        return mWifiNative.startRssiMonitoring(maxRssi, minRssi, WifiStateMachine.this);
    }

    int stopRssiMonitoringOffload() {
        return mWifiNative.stopRssiMonitoring();
    }

    // If workSource is not null, blame is given to it, otherwise blame is given to callingUid.
    private void noteScanStart(int callingUid, WorkSource workSource) {
        long now = System.currentTimeMillis();
        lastStartScanTimeStamp = now;
        lastScanDuration = 0;
        if (DBG) {
            String ts = String.format("[%,d ms]", now);
            if (workSource != null) {
                loge(ts + " noteScanStart" + workSource.toString()
                        + " uid " + Integer.toString(callingUid));
            } else {
                loge(ts + " noteScanstart no scan source"
                        + " uid " + Integer.toString(callingUid));
            }
        }
        startRadioScanStats();
        if (mScanWorkSource == null && ((callingUid != UNKNOWN_SCAN_SOURCE
                && callingUid != SCAN_ALARM_SOURCE)
                || workSource != null)) {
            mScanWorkSource = workSource != null ? workSource : new WorkSource(callingUid);

            WorkSource batteryWorkSource = mScanWorkSource;
            if (mScanWorkSource.size() == 1 && mScanWorkSource.get(0) < 0) {
                // WiFi uses negative UIDs to mean special things. BatteryStats don't care!
                batteryWorkSource = new WorkSource(Process.WIFI_UID);
            }

            try {
                mBatteryStats.noteWifiScanStartedFromSource(batteryWorkSource);
            } catch (RemoteException e) {
                log(e.toString());
            }
        }
    }

    private void noteScanEnd() {
        long now = System.currentTimeMillis();
        if (lastStartScanTimeStamp != 0) {
            lastScanDuration = now - lastStartScanTimeStamp;
        }
        lastStartScanTimeStamp = 0;
        if (DBG) {
            String ts = String.format("[%,d ms]", now);
            if (mScanWorkSource != null)
                loge(ts + " noteScanEnd " + mScanWorkSource.toString()
                        + " onTime=" + mOnTimeThisScan);
            else
                loge(ts + " noteScanEnd no scan source"
                        + " onTime=" + mOnTimeThisScan);
        }
        if (mScanWorkSource != null) {
            try {
                mBatteryStats.noteWifiScanStoppedFromSource(mScanWorkSource);
            } catch (RemoteException e) {
                log(e.toString());
            } finally {
                mScanWorkSource = null;
            }
        }
    }

    private void handleScanRequest(int type, Message message) {
        ScanSettings settings = null;
        WorkSource workSource = null;

        // unbundle parameters
        Bundle bundle = (Bundle) message.obj;

        if (bundle != null) {
            settings = bundle.getParcelable(CUSTOMIZED_SCAN_SETTING);
            workSource = bundle.getParcelable(CUSTOMIZED_SCAN_WORKSOURCE);
        }

        // parse scan settings
        String freqs = null;
        if (settings != null && settings.channelSet != null) {
            StringBuilder sb = new StringBuilder();
            boolean first = true;
            for (WifiChannel channel : settings.channelSet) {
                if (!first) sb.append(',');
                else first = false;
                sb.append(channel.freqMHz);
            }
            freqs = sb.toString();
        }

        // call wifi native to start the scan
        if (startScanNative(type, freqs)) {
            // only count battery consumption if scan request is accepted
            noteScanStart(message.arg1, workSource);
            // a full scan covers everything, clearing scan request buffer
            if (freqs == null)
                mBufferedScanMsg.clear();
            messageHandlingStatus = MESSAGE_HANDLING_STATUS_OK;
            if (workSource != null) {
                // External worksource was passed along the scan request,
                // hence always send a broadcast
                mSendScanResultsBroadcast = true;
            }
            return;
        }

        // if reach here, scan request is rejected

        if (!mIsScanOngoing) {
            // if rejection is NOT due to ongoing scan (e.g. bad scan parameters),

            // discard this request and pop up the next one
            if (mBufferedScanMsg.size() > 0) {
                sendMessage(mBufferedScanMsg.remove());
            }
            messageHandlingStatus = MESSAGE_HANDLING_STATUS_DISCARD;
        } else if (!mIsFullScanOngoing) {
            // if rejection is due to an ongoing scan, and the ongoing one is NOT a full scan,
            // buffer the scan request to make sure specified channels will be scanned eventually
            if (freqs == null)
                mBufferedScanMsg.clear();
            if (mBufferedScanMsg.size() < SCAN_REQUEST_BUFFER_MAX_SIZE) {
                Message msg = obtainMessage(CMD_START_SCAN,
                        message.arg1, message.arg2, bundle);
                mBufferedScanMsg.add(msg);
            } else {
                // if too many requests in buffer, combine them into a single full scan
                bundle = new Bundle();
                bundle.putParcelable(CUSTOMIZED_SCAN_SETTING, null);
                bundle.putParcelable(CUSTOMIZED_SCAN_WORKSOURCE, workSource);
                Message msg = obtainMessage(CMD_START_SCAN, message.arg1, message.arg2, bundle);
                mBufferedScanMsg.clear();
                mBufferedScanMsg.add(msg);
            }
            messageHandlingStatus = MESSAGE_HANDLING_STATUS_LOOPED;
        } else {
            // mIsScanOngoing and mIsFullScanOngoing
            messageHandlingStatus = MESSAGE_HANDLING_STATUS_FAIL;
        }
    }


    /**
     * return true iff scan request is accepted
     */
    private boolean startScanNative(int type, String freqs) {
        if (mWifiNative.scan(type, freqs)) {
            mIsScanOngoing = true;
            mIsFullScanOngoing = (freqs == null);
            lastScanFreqs = freqs;
            return true;
        }
        return false;
    }

    /**
     * TODO: doc
     */
    public void setSupplicantRunning(boolean enable) {
        if (enable) {
            sendMessage(CMD_START_SUPPLICANT);
        } else {
            sendMessage(CMD_STOP_SUPPLICANT);
        }
    }

    /**
     * TODO: doc
     */
    public void setHostApRunning(WifiConfiguration wifiConfig, boolean enable) {
        if (enable) {
            sendMessage(CMD_START_AP, wifiConfig);
        } else {
            sendMessage(CMD_STOP_AP);
        }
    }

    public void setWifiApConfiguration(WifiConfiguration config) {
        mWifiApConfigChannel.sendMessage(CMD_SET_AP_CONFIG, config);
    }

    public WifiConfiguration syncGetWifiApConfiguration() {
        Message resultMsg = mWifiApConfigChannel.sendMessageSynchronously(CMD_REQUEST_AP_CONFIG);
        WifiConfiguration ret = (WifiConfiguration) resultMsg.obj;
        resultMsg.recycle();
        return ret;
    }

    /**
     * TODO: doc
     */
    public int syncGetWifiState() {
        return mWifiState.get();
    }

    /**
     * TODO: doc
     */
    public String syncGetWifiStateByName() {
        switch (mWifiState.get()) {
            case WIFI_STATE_DISABLING:
                return "disabling";
            case WIFI_STATE_DISABLED:
                return "disabled";
            case WIFI_STATE_ENABLING:
                return "enabling";
            case WIFI_STATE_ENABLED:
                return "enabled";
            case WIFI_STATE_UNKNOWN:
                return "unknown state";
            default:
                return "[invalid state]";
        }
    }

    /**
     * TODO: doc
     */
    public int syncGetWifiApState() {
        return mWifiApState.get();
    }

    /**
     * TODO: doc
     */
    public String syncGetWifiApStateByName() {
        switch (mWifiApState.get()) {
            case WIFI_AP_STATE_DISABLING:
                return "disabling";
            case WIFI_AP_STATE_DISABLED:
                return "disabled";
            case WIFI_AP_STATE_ENABLING:
                return "enabling";
            case WIFI_AP_STATE_ENABLED:
                return "enabled";
            case WIFI_AP_STATE_FAILED:
                return "failed";
            default:
                return "[invalid state]";
        }
    }

    /**
     * Get status information for the current connection, if any.
     *
     * @return a {@link WifiInfo} object containing information about the current connection
     */
    public WifiInfo syncRequestConnectionInfo() {
        return getWiFiInfoForUid(Binder.getCallingUid());
    }

    public DhcpResults syncGetDhcpResults() {
        synchronized (mDhcpResultsLock) {
            return new DhcpResults(mDhcpResults);
        }
    }

    /**
     * TODO: doc
     */
    public void setDriverStart(boolean enable) {
        if (enable) {
            sendMessage(CMD_START_DRIVER);
        } else {
            sendMessage(CMD_STOP_DRIVER);
        }
    }

    /**
     * TODO: doc
     */
    public void setOperationalMode(int mode) {
        if (DBG) log("setting operational mode to " + String.valueOf(mode));
        sendMessage(CMD_SET_OPERATIONAL_MODE, mode, 0);
    }

    /**
     * TODO: doc
     */
    public List<ScanResult> syncGetScanResultsList() {
        synchronized (mScanResultCache) {
            List<ScanResult> scanList = new ArrayList<ScanResult>();
            for (ScanDetail result : mScanResults) {
                scanList.add(new ScanResult(result.getScanResult()));
            }
            return scanList;
        }
    }

    public void disableEphemeralNetwork(String SSID) {
        if (SSID != null) {
            sendMessage(CMD_DISABLE_EPHEMERAL_NETWORK, SSID);
        }
    }

    /**
     * Get unsynchronized pointer to scan result list
     * Can be called only from AutoJoinController which runs in the WifiStateMachine context
     */
    public List<ScanDetail> getScanResultsListNoCopyUnsync() {
        return mScanResults;
    }

    /**
     * Disconnect from Access Point
     */
    public void disconnectCommand() {
        sendMessage(CMD_DISCONNECT);
    }

    public void disconnectCommand(int uid, int reason) {
        sendMessage(CMD_DISCONNECT, uid, reason);
    }

    /**
     * Initiate a reconnection to AP
     */
    public void reconnectCommand() {
        sendMessage(CMD_RECONNECT);
    }

    /**
     * Initiate a re-association to AP
     */
    public void reassociateCommand() {
        sendMessage(CMD_REASSOCIATE);
    }

    /**
     * Reload networks and then reconnect; helps load correct data for TLS networks
     */

    public void reloadTlsNetworksAndReconnect() {
        sendMessage(CMD_RELOAD_TLS_AND_RECONNECT);
    }

    /**
     * Add a network synchronously
     *
     * @return network id of the new network
     */
    public int syncAddOrUpdateNetwork(AsyncChannel channel, WifiConfiguration config) {
        Message resultMsg = channel.sendMessageSynchronously(CMD_ADD_OR_UPDATE_NETWORK, config);
        int result = resultMsg.arg1;
        resultMsg.recycle();
        return result;
    }

    /**
     * Get configured networks synchronously
     *
     * @param channel
     * @return
     */

    public List<WifiConfiguration> syncGetConfiguredNetworks(int uuid, AsyncChannel channel) {
        Message resultMsg = channel.sendMessageSynchronously(CMD_GET_CONFIGURED_NETWORKS, uuid);
        List<WifiConfiguration> result = (List<WifiConfiguration>) resultMsg.obj;
        resultMsg.recycle();
        return result;
    }

    public List<WifiConfiguration> syncGetPrivilegedConfiguredNetwork(AsyncChannel channel) {
        Message resultMsg = channel.sendMessageSynchronously(
                CMD_GET_PRIVILEGED_CONFIGURED_NETWORKS);
        List<WifiConfiguration> result = (List<WifiConfiguration>) resultMsg.obj;
        resultMsg.recycle();
        return result;
    }

    public WifiConfiguration syncGetMatchingWifiConfig(ScanResult scanResult, AsyncChannel channel) {
        Message resultMsg = channel.sendMessageSynchronously(CMD_GET_MATCHING_CONFIG, scanResult);
        return (WifiConfiguration) resultMsg.obj;
    }

    /**
     * Get connection statistics synchronously
     *
     * @param channel
     * @return
     */

    public WifiConnectionStatistics syncGetConnectionStatistics(AsyncChannel channel) {
        Message resultMsg = channel.sendMessageSynchronously(CMD_GET_CONNECTION_STATISTICS);
        WifiConnectionStatistics result = (WifiConnectionStatistics) resultMsg.obj;
        resultMsg.recycle();
        return result;
    }

    /**
     * Get adaptors synchronously
     */

    public int syncGetSupportedFeatures(AsyncChannel channel) {
        Message resultMsg = channel.sendMessageSynchronously(CMD_GET_SUPPORTED_FEATURES);
        int supportedFeatureSet = resultMsg.arg1;
        resultMsg.recycle();
        return supportedFeatureSet;
    }

    /**
     * Get link layers stats for adapter synchronously
     */
    public WifiLinkLayerStats syncGetLinkLayerStats(AsyncChannel channel) {
        Message resultMsg = channel.sendMessageSynchronously(CMD_GET_LINK_LAYER_STATS);
        WifiLinkLayerStats result = (WifiLinkLayerStats) resultMsg.obj;
        resultMsg.recycle();
        return result;
    }

    /**
     * Delete a network
     *
     * @param networkId id of the network to be removed
     */
    public boolean syncRemoveNetwork(AsyncChannel channel, int networkId) {
        Message resultMsg = channel.sendMessageSynchronously(CMD_REMOVE_NETWORK, networkId);
        boolean result = (resultMsg.arg1 != FAILURE);
        resultMsg.recycle();
        return result;
    }

    /**
     * Enable a network
     *
     * @param netId         network id of the network
     * @param disableOthers true, if all other networks have to be disabled
     * @return {@code true} if the operation succeeds, {@code false} otherwise
     */
    public boolean syncEnableNetwork(AsyncChannel channel, int netId, boolean disableOthers) {
        Message resultMsg = channel.sendMessageSynchronously(CMD_ENABLE_NETWORK, netId,
                disableOthers ? 1 : 0);
        boolean result = (resultMsg.arg1 != FAILURE);
        resultMsg.recycle();
        return result;
    }

    /**
     * Disable a network
     *
     * @param netId network id of the network
     * @return {@code true} if the operation succeeds, {@code false} otherwise
     */
    public boolean syncDisableNetwork(AsyncChannel channel, int netId) {
        Message resultMsg = channel.sendMessageSynchronously(WifiManager.DISABLE_NETWORK, netId);
        boolean result = (resultMsg.arg1 != WifiManager.DISABLE_NETWORK_FAILED);
        resultMsg.recycle();
        return result;
    }

    /**
     * Retrieves a WPS-NFC configuration token for the specified network
     *
     * @return a hex string representation of the WPS-NFC configuration token
     */
    public String syncGetWpsNfcConfigurationToken(int netId) {
        return mWifiNative.getNfcWpsConfigurationToken(netId);
    }

    void enableBackgroundScan(boolean enable) {
        if (enable) {
            mWifiConfigStore.enableAllNetworks();
        }
        boolean ret = mWifiNative.enableBackgroundScan(enable);
        if (ret) {
            mLegacyPnoEnabled = enable;
        } else {
            Log.e(TAG, " Fail to set up pno, want " + enable + " now " + mLegacyPnoEnabled);
        }
    }

    /**
     * Blacklist a BSSID. This will avoid the AP if there are
     * alternate APs to connect
     *
     * @param bssid BSSID of the network
     */
    public void addToBlacklist(String bssid) {
        sendMessage(CMD_BLACKLIST_NETWORK, bssid);
    }

    /**
     * Clear the blacklist list
     */
    public void clearBlacklist() {
        sendMessage(CMD_CLEAR_BLACKLIST);
    }

    public void enableRssiPolling(boolean enabled) {
        sendMessage(CMD_ENABLE_RSSI_POLL, enabled ? 1 : 0, 0);
    }

    public void enableAllNetworks() {
        sendMessage(CMD_ENABLE_ALL_NETWORKS);
    }

    /**
     * Start filtering Multicast v4 packets
     */
    public void startFilteringMulticastV4Packets() {
        mFilteringMulticastV4Packets.set(true);
        sendMessage(CMD_START_PACKET_FILTERING, MULTICAST_V4, 0);
    }

    /**
     * Stop filtering Multicast v4 packets
     */
    public void stopFilteringMulticastV4Packets() {
        mFilteringMulticastV4Packets.set(false);
        sendMessage(CMD_STOP_PACKET_FILTERING, MULTICAST_V4, 0);
    }

    /**
     * Start filtering Multicast v4 packets
     */
    public void startFilteringMulticastV6Packets() {
        sendMessage(CMD_START_PACKET_FILTERING, MULTICAST_V6, 0);
    }

    /**
     * Stop filtering Multicast v4 packets
     */
    public void stopFilteringMulticastV6Packets() {
        sendMessage(CMD_STOP_PACKET_FILTERING, MULTICAST_V6, 0);
    }

    /**
     * Set high performance mode of operation.
     * Enabling would set active power mode and disable suspend optimizations;
     * disabling would set auto power mode and enable suspend optimizations
     *
     * @param enable true if enable, false otherwise
     */
    public void setHighPerfModeEnabled(boolean enable) {
        sendMessage(CMD_SET_HIGH_PERF_MODE, enable ? 1 : 0, 0);
    }

    public int stopRssiMonitoring(AsyncChannel channel) {
        Message resultMsg = channel.sendMessageSynchronously(CMD_STOP_RSSI_MONITORING_OFFLOAD,
                                    mRssiRanges);
        int ret = (int)resultMsg.obj;
        resultMsg.recycle();
        return ret;
    }

    /**
     * Set the country code
     *
     * @param countryCode following ISO 3166 format
     * @param persist     {@code true} if the setting should be remembered.
     */
    public synchronized void setCountryCode(String countryCode, boolean persist) {
        // If it's a good country code, apply after the current
        // wifi connection is terminated; ignore resetting of code
        // for now (it is unclear what the chipset should do when
        // country code is reset)

        if (TextUtils.isEmpty(countryCode)) {
            log("Ignoring resetting of country code");
        } else {
            // if mCountryCodeSequence == 0, it is the first time to set country code, always set
            // else only when the new country code is different from the current one to set
            int countryCodeSequence = mCountryCodeSequence.get();
            if (countryCodeSequence == 0 || countryCode.equals(mSetCountryCode) == false) {

                countryCodeSequence = mCountryCodeSequence.incrementAndGet();
                mSetCountryCode = countryCode;
                sendMessage(CMD_SET_COUNTRY_CODE, countryCodeSequence, persist ? 1 : 0,
                        countryCode);
            }

            if (persist) {
                Settings.Global.putString(mContext.getContentResolver(),
                        Settings.Global.WIFI_COUNTRY_CODE,
                        countryCode);
            }
        }
    }

    /**
     * Get Network object of current wifi network
     * @return Network object of current wifi network
     */
    public Network getCurrentNetwork() {
        if (mNetworkAgent != null) {
            return new Network(mNetworkAgent.netId);
        } else {
            return null;
        }
    }

    /**
     * Get the country code
     *
     * @param countryCode following ISO 3166 format
     */
    public String getCountryCode() {
        return mSetCountryCode;
    }


    /**
     * Set the operational frequency band
     *
     * @param band
     * @param persist {@code true} if the setting should be remembered.
     */
    public void setFrequencyBand(int band, boolean persist) {
        if (persist) {
            Settings.Global.putInt(mContext.getContentResolver(),
                    Settings.Global.WIFI_FREQUENCY_BAND,
                    band);
        }
        sendMessage(CMD_SET_FREQUENCY_BAND, band, 0);
    }

    /**
     * Enable TDLS for a specific MAC address
     */
    public void enableTdls(String remoteMacAddress, boolean enable) {
        int enabler = enable ? 1 : 0;
        sendMessage(CMD_ENABLE_TDLS, enabler, 0, remoteMacAddress);
    }

    /**
     * Returns the operational frequency band
     */
    public int getFrequencyBand() {
        return mFrequencyBand.get();
    }

    /**
     * Returns the wifi configuration file
     */
    public String getConfigFile() {
        return mWifiConfigStore.getConfigFile();
    }

    /**
     * Send a message indicating bluetooth adapter connection state changed
     */
    public void sendBluetoothAdapterStateChange(int state) {
        sendMessage(CMD_BLUETOOTH_ADAPTER_STATE_CHANGE, state, 0);
    }

    /**
     * Send a message indicating a package has been uninstalled.
     */
    public void removeAppConfigs(String packageName, int uid) {
        // Build partial AppInfo manually - package may not exist in database any more
        ApplicationInfo ai = new ApplicationInfo();
        ai.packageName = packageName;
        ai.uid = uid;
        sendMessage(CMD_REMOVE_APP_CONFIGURATIONS, ai);
    }

    /**
     * Send a message indicating a user has been removed.
     */
    public void removeUserConfigs(int userId) {
        sendMessage(CMD_REMOVE_USER_CONFIGURATIONS, userId);
    }

    /**
     * Save configuration on supplicant
     *
     * @return {@code true} if the operation succeeds, {@code false} otherwise
     * <p/>
     * TODO: deprecate this
     */
    public boolean syncSaveConfig(AsyncChannel channel) {
        Message resultMsg = channel.sendMessageSynchronously(CMD_SAVE_CONFIG);
        boolean result = (resultMsg.arg1 != FAILURE);
        resultMsg.recycle();
        return result;
    }

    public void updateBatteryWorkSource(WorkSource newSource) {
        synchronized (mRunningWifiUids) {
            try {
                if (newSource != null) {
                    mRunningWifiUids.set(newSource);
                }
                if (mIsRunning) {
                    if (mReportedRunning) {
                        // If the work source has changed since last time, need
                        // to remove old work from battery stats.
                        if (mLastRunningWifiUids.diff(mRunningWifiUids)) {
                            mBatteryStats.noteWifiRunningChanged(mLastRunningWifiUids,
                                    mRunningWifiUids);
                            mLastRunningWifiUids.set(mRunningWifiUids);
                        }
                    } else {
                        // Now being started, report it.
                        mBatteryStats.noteWifiRunning(mRunningWifiUids);
                        mLastRunningWifiUids.set(mRunningWifiUids);
                        mReportedRunning = true;
                    }
                } else {
                    if (mReportedRunning) {
                        // Last reported we were running, time to stop.
                        mBatteryStats.noteWifiStopped(mLastRunningWifiUids);
                        mLastRunningWifiUids.clear();
                        mReportedRunning = false;
                    }
                }
                mWakeLock.setWorkSource(newSource);
            } catch (RemoteException ignore) {
            }
        }
    }

    @Override
    public void dump(FileDescriptor fd, PrintWriter pw, String[] args) {
        super.dump(fd, pw, args);
        mSupplicantStateTracker.dump(fd, pw, args);
        pw.println("mLinkProperties " + mLinkProperties);
        pw.println("mWifiInfo " + mWifiInfo);
        pw.println("mDhcpResults " + mDhcpResults);
        pw.println("mNetworkInfo " + mNetworkInfo);
        pw.println("mLastSignalLevel " + mLastSignalLevel);
        pw.println("mLastBssid " + mLastBssid);
        pw.println("mLastNetworkId " + mLastNetworkId);
        pw.println("mOperationalMode " + mOperationalMode);
        pw.println("mUserWantsSuspendOpt " + mUserWantsSuspendOpt);
        pw.println("mSuspendOptNeedsDisabled " + mSuspendOptNeedsDisabled);
        pw.println("Supplicant status " + mWifiNative.status(true));
        pw.println("mLegacyPnoEnabled " + mLegacyPnoEnabled);
        pw.println("mSetCountryCode " + mSetCountryCode);
        pw.println("mDriverSetCountryCode " + mDriverSetCountryCode);
        pw.println("mConnectedModeGScanOffloadStarted " + mConnectedModeGScanOffloadStarted);
        pw.println("mGScanPeriodMilli " + mGScanPeriodMilli);
        if (mWhiteListedSsids != null && mWhiteListedSsids.length > 0) {
            pw.println("SSID whitelist :" );
            for (int i=0; i < mWhiteListedSsids.length; i++) {
                pw.println("       " + mWhiteListedSsids[i]);
            }
        }
        mNetworkFactory.dump(fd, pw, args);
        mUntrustedNetworkFactory.dump(fd, pw, args);
        pw.println();
        mWifiConfigStore.dump(fd, pw, args);
        pw.println();
        mWifiLogger.captureBugReportData(WifiLogger.REPORT_REASON_USER_ACTION);
        mWifiLogger.dump(fd, pw, args);
    }

    /**
     * ******************************************************
     * Internal private functions
     * ******************************************************
     */

    private void logStateAndMessage(Message message, String state) {
        messageHandlingStatus = 0;
        if (mLogMessages) {
            //long now = SystemClock.elapsedRealtimeNanos();
            //String ts = String.format("[%,d us]", now/1000);

            loge(" " + state + " " + getLogRecString(message));
        }
    }

    /**
     * helper, prints the milli time since boot wi and w/o suspended time
     */
    String printTime() {
        StringBuilder sb = new StringBuilder();
        sb.append(" rt=").append(SystemClock.uptimeMillis());
        sb.append("/").append(SystemClock.elapsedRealtime());
        return sb.toString();
    }

    /**
     * Return the additional string to be logged by LogRec, default
     *
     * @param msg that was processed
     * @return information to be logged as a String
     */
    protected String getLogRecString(Message msg) {
        WifiConfiguration config;
        Long now;
        String report;
        String key;
        StringBuilder sb = new StringBuilder();
        if (mScreenOn) {
            sb.append("!");
        }
        if (messageHandlingStatus != MESSAGE_HANDLING_STATUS_UNKNOWN) {
            sb.append("(").append(messageHandlingStatus).append(")");
        }
        sb.append(smToString(msg));
        if (msg.sendingUid > 0 && msg.sendingUid != Process.WIFI_UID) {
            sb.append(" uid=" + msg.sendingUid);
        }
        sb.append(" ").append(printTime());
        switch (msg.what) {
            case CMD_STARTED_GSCAN_DBG:
            case CMD_STARTED_PNO_DBG:
                sb.append(" ");
                sb.append(Integer.toString(msg.arg1));
                sb.append(" ");
                sb.append(Integer.toString(msg.arg2));
                if (msg.obj != null) {
                    sb.append(" " + (String)msg.obj);
                }
                break;
            case CMD_RESTART_AUTOJOIN_OFFLOAD:
                sb.append(" ");
                sb.append(Integer.toString(msg.arg1));
                sb.append(" ");
                sb.append(Integer.toString(msg.arg2));
                sb.append("/").append(Integer.toString(mRestartAutoJoinOffloadCounter));
                if (msg.obj != null) {
                    sb.append(" " + (String)msg.obj);
                }
                break;
            case CMD_UPDATE_ASSOCIATED_SCAN_PERMISSION:
                sb.append(" ");
                sb.append(Integer.toString(msg.arg1));
                sb.append(" ");
                sb.append(Integer.toString(msg.arg2));
                sb.append(" halAllowed=").append(useHalBasedAutoJoinOffload());
                sb.append(" scanAllowed=").append(allowFullBandScanAndAssociated());
                sb.append(" autojoinAllowed=");
                sb.append(mWifiConfigStore.enableAutoJoinWhenAssociated.get());
                sb.append(" withTraffic=").append(getAllowScansWithTraffic());
                sb.append(" tx=").append(mWifiInfo.txSuccessRate);
                sb.append("/").append(mWifiConfigStore.maxTxPacketForFullScans);
                sb.append(" rx=").append(mWifiInfo.rxSuccessRate);
                sb.append("/").append(mWifiConfigStore.maxRxPacketForFullScans);
                sb.append(" -> ").append(mConnectedModeGScanOffloadStarted);
                break;
            case CMD_PNO_NETWORK_FOUND:
                sb.append(" ");
                sb.append(Integer.toString(msg.arg1));
                sb.append(" ");
                sb.append(Integer.toString(msg.arg2));
                if (msg.obj != null) {
                    ScanResult[] results = (ScanResult[])msg.obj;
                    for (int i = 0; i < results.length; i++) {
                       sb.append(" ").append(results[i].SSID).append(" ");
                       sb.append(results[i].frequency);
                       sb.append(" ").append(results[i].level);
                    }
                }
                break;
            case CMD_START_SCAN:
                now = System.currentTimeMillis();
                sb.append(" ");
                sb.append(Integer.toString(msg.arg1));
                sb.append(" ");
                sb.append(Integer.toString(msg.arg2));
                sb.append(" ic=");
                sb.append(Integer.toString(sScanAlarmIntentCount));
                if (msg.obj != null) {
                    Bundle bundle = (Bundle) msg.obj;
                    Long request = bundle.getLong(SCAN_REQUEST_TIME, 0);
                    if (request != 0) {
                        sb.append(" proc(ms):").append(now - request);
                    }
                }
                if (mIsScanOngoing) sb.append(" onGoing");
                if (mIsFullScanOngoing) sb.append(" full");
                if (lastStartScanTimeStamp != 0) {
                    sb.append(" started:").append(lastStartScanTimeStamp);
                    sb.append(",").append(now - lastStartScanTimeStamp);
                }
                if (lastScanDuration != 0) {
                    sb.append(" dur:").append(lastScanDuration);
                }
                sb.append(" cnt=").append(mDelayedScanCounter);
                sb.append(" rssi=").append(mWifiInfo.getRssi());
                sb.append(" f=").append(mWifiInfo.getFrequency());
                sb.append(" sc=").append(mWifiInfo.score);
                sb.append(" link=").append(mWifiInfo.getLinkSpeed());
                sb.append(String.format(" tx=%.1f,", mWifiInfo.txSuccessRate));
                sb.append(String.format(" %.1f,", mWifiInfo.txRetriesRate));
                sb.append(String.format(" %.1f ", mWifiInfo.txBadRate));
                sb.append(String.format(" rx=%.1f", mWifiInfo.rxSuccessRate));
                if (lastScanFreqs != null) {
                    sb.append(" list=").append(lastScanFreqs);
                } else {
                    sb.append(" fiv=").append(fullBandConnectedTimeIntervalMilli);
                }
                report = reportOnTime();
                if (report != null) {
                    sb.append(" ").append(report);
                }
                break;
            case WifiMonitor.SUPPLICANT_STATE_CHANGE_EVENT:
                sb.append(" ");
                sb.append(Integer.toString(msg.arg1));
                sb.append(" ");
                sb.append(Integer.toString(msg.arg2));
                StateChangeResult stateChangeResult = (StateChangeResult) msg.obj;
                if (stateChangeResult != null) {
                    sb.append(stateChangeResult.toString());
                }
                break;
            case WifiManager.SAVE_NETWORK:
            case WifiStateMachine.CMD_AUTO_SAVE_NETWORK:
                sb.append(" ");
                sb.append(Integer.toString(msg.arg1));
                sb.append(" ");
                sb.append(Integer.toString(msg.arg2));
                if (lastSavedConfigurationAttempt != null) {
                    sb.append(" ").append(lastSavedConfigurationAttempt.configKey());
                    sb.append(" nid=").append(lastSavedConfigurationAttempt.networkId);
                    if (lastSavedConfigurationAttempt.hiddenSSID) {
                        sb.append(" hidden");
                    }
                    if (lastSavedConfigurationAttempt.preSharedKey != null
                            && !lastSavedConfigurationAttempt.preSharedKey.equals("*")) {
                        sb.append(" hasPSK");
                    }
                    if (lastSavedConfigurationAttempt.ephemeral) {
                        sb.append(" ephemeral");
                    }
                    if (lastSavedConfigurationAttempt.selfAdded) {
                        sb.append(" selfAdded");
                    }
                    sb.append(" cuid=").append(lastSavedConfigurationAttempt.creatorUid);
                    sb.append(" suid=").append(lastSavedConfigurationAttempt.lastUpdateUid);
                }
                break;
            case WifiManager.FORGET_NETWORK:
                sb.append(" ");
                sb.append(Integer.toString(msg.arg1));
                sb.append(" ");
                sb.append(Integer.toString(msg.arg2));
                if (lastForgetConfigurationAttempt != null) {
                    sb.append(" ").append(lastForgetConfigurationAttempt.configKey());
                    sb.append(" nid=").append(lastForgetConfigurationAttempt.networkId);
                    if (lastForgetConfigurationAttempt.hiddenSSID) {
                        sb.append(" hidden");
                    }
                    if (lastForgetConfigurationAttempt.preSharedKey != null) {
                        sb.append(" hasPSK");
                    }
                    if (lastForgetConfigurationAttempt.ephemeral) {
                        sb.append(" ephemeral");
                    }
                    if (lastForgetConfigurationAttempt.selfAdded) {
                        sb.append(" selfAdded");
                    }
                    sb.append(" cuid=").append(lastForgetConfigurationAttempt.creatorUid);
                    sb.append(" suid=").append(lastForgetConfigurationAttempt.lastUpdateUid);
                    sb.append(" ajst=").append(lastForgetConfigurationAttempt.autoJoinStatus);
                }
                break;
            case WifiMonitor.ASSOCIATION_REJECTION_EVENT:
                sb.append(" ");
                sb.append(Integer.toString(msg.arg1));
                sb.append(" ");
                sb.append(Integer.toString(msg.arg2));
                String bssid = (String) msg.obj;
                if (bssid != null && bssid.length() > 0) {
                    sb.append(" ");
                    sb.append(bssid);
                }
                sb.append(" blacklist=" + Boolean.toString(didBlackListBSSID));
                break;
            case WifiMonitor.SCAN_RESULTS_EVENT:
                sb.append(" ");
                sb.append(Integer.toString(msg.arg1));
                sb.append(" ");
                sb.append(Integer.toString(msg.arg2));
                if (mScanResults != null) {
                    sb.append(" found=");
                    sb.append(mScanResults.size());
                }
                sb.append(" known=").append(mNumScanResultsKnown);
                sb.append(" got=").append(mNumScanResultsReturned);
                if (lastScanDuration != 0) {
                    sb.append(" dur:").append(lastScanDuration);
                }
                if (mOnTime != 0) {
                    sb.append(" on:").append(mOnTimeThisScan).append(",").append(mOnTimeScan);
                    sb.append(",").append(mOnTime);
                }
                if (mTxTime != 0) {
                    sb.append(" tx:").append(mTxTimeThisScan).append(",").append(mTxTimeScan);
                    sb.append(",").append(mTxTime);
                }
                if (mRxTime != 0) {
                    sb.append(" rx:").append(mRxTimeThisScan).append(",").append(mRxTimeScan);
                    sb.append(",").append(mRxTime);
                }
                sb.append(String.format(" bcn=%d", mRunningBeaconCount));
                sb.append(String.format(" con=%d", mConnectionRequests));
                key = mWifiConfigStore.getLastSelectedConfiguration();
                if (key != null) {
                    sb.append(" last=").append(key);
                }
                break;
            case WifiMonitor.SCAN_FAILED_EVENT:
                break;
            case WifiMonitor.NETWORK_CONNECTION_EVENT:
                sb.append(" ");
                sb.append(Integer.toString(msg.arg1));
                sb.append(" ");
                sb.append(Integer.toString(msg.arg2));
                sb.append(" ").append(mLastBssid);
                sb.append(" nid=").append(mLastNetworkId);
                config = getCurrentWifiConfiguration();
                if (config != null) {
                    sb.append(" ").append(config.configKey());
                }
                key = mWifiConfigStore.getLastSelectedConfiguration();
                if (key != null) {
                    sb.append(" last=").append(key);
                }
                break;
            case CMD_TARGET_BSSID:
            case CMD_ASSOCIATED_BSSID:
                sb.append(" ");
                sb.append(Integer.toString(msg.arg1));
                sb.append(" ");
                sb.append(Integer.toString(msg.arg2));
                if (msg.obj != null) {
                    sb.append(" BSSID=").append((String) msg.obj);
                }
                if (mTargetRoamBSSID != null) {
                    sb.append(" Target=").append(mTargetRoamBSSID);
                }
                sb.append(" roam=").append(Integer.toString(mAutoRoaming));
                break;
            case WifiMonitor.NETWORK_DISCONNECTION_EVENT:
                if (msg.obj != null) {
                    sb.append(" ").append((String) msg.obj);
                }
                sb.append(" nid=").append(msg.arg1);
                sb.append(" reason=").append(msg.arg2);
                if (mLastBssid != null) {
                    sb.append(" lastbssid=").append(mLastBssid);
                }
                if (mWifiInfo.getFrequency() != -1) {
                    sb.append(" freq=").append(mWifiInfo.getFrequency());
                    sb.append(" rssi=").append(mWifiInfo.getRssi());
                }
                if (linkDebouncing) {
                    sb.append(" debounce");
                }
                break;
            case WifiMonitor.SSID_TEMP_DISABLED:
            case WifiMonitor.SSID_REENABLED:
                sb.append(" nid=").append(msg.arg1);
                if (msg.obj != null) {
                    sb.append(" ").append((String) msg.obj);
                }
                config = getCurrentWifiConfiguration();
                if (config != null) {
                    sb.append(" cur=").append(config.configKey());
                    sb.append(" ajst=").append(config.autoJoinStatus);
                    if (config.selfAdded) {
                        sb.append(" selfAdded");
                    }
                    if (config.status != 0) {
                        sb.append(" st=").append(config.status);
                        sb.append(" rs=").append(config.disableReason);
                    }
                    if (config.lastConnected != 0) {
                        now = System.currentTimeMillis();
                        sb.append(" lastconn=").append(now - config.lastConnected).append("(ms)");
                    }
                    if (mLastBssid != null) {
                        sb.append(" lastbssid=").append(mLastBssid);
                    }
                    if (mWifiInfo.getFrequency() != -1) {
                        sb.append(" freq=").append(mWifiInfo.getFrequency());
                        sb.append(" rssi=").append(mWifiInfo.getRssi());
                        sb.append(" bssid=").append(mWifiInfo.getBSSID());
                    }
                }
                break;
            case CMD_RSSI_POLL:
            case CMD_UNWANTED_NETWORK:
            case WifiManager.RSSI_PKTCNT_FETCH:
                sb.append(" ");
                sb.append(Integer.toString(msg.arg1));
                sb.append(" ");
                sb.append(Integer.toString(msg.arg2));
                if (mWifiInfo.getSSID() != null)
                    if (mWifiInfo.getSSID() != null)
                        sb.append(" ").append(mWifiInfo.getSSID());
                if (mWifiInfo.getBSSID() != null)
                    sb.append(" ").append(mWifiInfo.getBSSID());
                sb.append(" rssi=").append(mWifiInfo.getRssi());
                sb.append(" f=").append(mWifiInfo.getFrequency());
                sb.append(" sc=").append(mWifiInfo.score);
                sb.append(" link=").append(mWifiInfo.getLinkSpeed());
                sb.append(String.format(" tx=%.1f,", mWifiInfo.txSuccessRate));
                sb.append(String.format(" %.1f,", mWifiInfo.txRetriesRate));
                sb.append(String.format(" %.1f ", mWifiInfo.txBadRate));
                sb.append(String.format(" rx=%.1f", mWifiInfo.rxSuccessRate));
                sb.append(String.format(" bcn=%d", mRunningBeaconCount));
                report = reportOnTime();
                if (report != null) {
                    sb.append(" ").append(report);
                }
                if (wifiScoringReport != null) {
                    sb.append(wifiScoringReport);
                }
                if (mConnectedModeGScanOffloadStarted) {
                    sb.append(" offload-started periodMilli " + mGScanPeriodMilli);
                } else {
                    sb.append(" offload-stopped");
                }
                break;
            case CMD_AUTO_CONNECT:
            case WifiManager.CONNECT_NETWORK:
                sb.append(" ");
                sb.append(Integer.toString(msg.arg1));
                sb.append(" ");
                sb.append(Integer.toString(msg.arg2));
                config = (WifiConfiguration) msg.obj;
                if (config != null) {
                    sb.append(" ").append(config.configKey());
                    if (config.visibility != null) {
                        sb.append(" ").append(config.visibility.toString());
                    }
                }
                if (mTargetRoamBSSID != null) {
                    sb.append(" ").append(mTargetRoamBSSID);
                }
                sb.append(" roam=").append(Integer.toString(mAutoRoaming));
                config = getCurrentWifiConfiguration();
                if (config != null) {
                    sb.append(config.configKey());
                    if (config.visibility != null) {
                        sb.append(" ").append(config.visibility.toString());
                    }
                }
                break;
            case CMD_AUTO_ROAM:
                sb.append(" ");
                sb.append(Integer.toString(msg.arg1));
                sb.append(" ");
                sb.append(Integer.toString(msg.arg2));
                ScanResult result = (ScanResult) msg.obj;
                if (result != null) {
                    now = System.currentTimeMillis();
                    sb.append(" bssid=").append(result.BSSID);
                    sb.append(" rssi=").append(result.level);
                    sb.append(" freq=").append(result.frequency);
                    if (result.seen > 0 && result.seen < now) {
                        sb.append(" seen=").append(now - result.seen);
                    } else {
                        // Somehow the timestamp for this scan result is inconsistent
                        sb.append(" !seen=").append(result.seen);
                    }
                }
                if (mTargetRoamBSSID != null) {
                    sb.append(" ").append(mTargetRoamBSSID);
                }
                sb.append(" roam=").append(Integer.toString(mAutoRoaming));
                sb.append(" fail count=").append(Integer.toString(mRoamFailCount));
                break;
            case CMD_ADD_OR_UPDATE_NETWORK:
                sb.append(" ");
                sb.append(Integer.toString(msg.arg1));
                sb.append(" ");
                sb.append(Integer.toString(msg.arg2));
                if (msg.obj != null) {
                    config = (WifiConfiguration) msg.obj;
                    sb.append(" ").append(config.configKey());
                    sb.append(" prio=").append(config.priority);
                    sb.append(" status=").append(config.status);
                    if (config.BSSID != null) {
                        sb.append(" ").append(config.BSSID);
                    }
                    WifiConfiguration curConfig = getCurrentWifiConfiguration();
                    if (curConfig != null) {
                        if (curConfig.configKey().equals(config.configKey())) {
                            sb.append(" is current");
                        } else {
                            sb.append(" current=").append(curConfig.configKey());
                            sb.append(" prio=").append(curConfig.priority);
                            sb.append(" status=").append(curConfig.status);
                        }
                    }
                }
                break;
            case WifiManager.DISABLE_NETWORK:
            case CMD_ENABLE_NETWORK:
                sb.append(" ");
                sb.append(Integer.toString(msg.arg1));
                sb.append(" ");
                sb.append(Integer.toString(msg.arg2));
                key = mWifiConfigStore.getLastSelectedConfiguration();
                if (key != null) {
                    sb.append(" last=").append(key);
                }
                config = mWifiConfigStore.getWifiConfiguration(msg.arg1);
                if (config != null && (key == null || !config.configKey().equals(key))) {
                    sb.append(" target=").append(key);
                }
                break;
            case CMD_GET_CONFIGURED_NETWORKS:
                sb.append(" ");
                sb.append(Integer.toString(msg.arg1));
                sb.append(" ");
                sb.append(Integer.toString(msg.arg2));
                sb.append(" num=").append(mWifiConfigStore.getConfiguredNetworksSize());
                break;
            case DhcpStateMachine.CMD_PRE_DHCP_ACTION:
                sb.append(" ");
                sb.append(Integer.toString(msg.arg1));
                sb.append(" ");
                sb.append(Integer.toString(msg.arg2));
                sb.append(" txpkts=").append(mWifiInfo.txSuccess);
                sb.append(",").append(mWifiInfo.txBad);
                sb.append(",").append(mWifiInfo.txRetries);
                break;
            case DhcpStateMachine.CMD_POST_DHCP_ACTION:
                sb.append(" ");
                sb.append(Integer.toString(msg.arg1));
                sb.append(" ");
                sb.append(Integer.toString(msg.arg2));
                if (msg.arg1 == DhcpStateMachine.DHCP_SUCCESS) {
                    sb.append(" OK ");
                } else if (msg.arg1 == DhcpStateMachine.DHCP_FAILURE) {
                    sb.append(" FAIL ");
                }
                if (mLinkProperties != null) {
                    if (mLinkProperties.hasIPv4Address()) {
                        sb.append(" v4");
                    }
                    if (mLinkProperties.hasGlobalIPv6Address()) {
                        sb.append(" v6");
                    }
                    if (mLinkProperties.hasIPv4DefaultRoute()) {
                        sb.append(" v4r");
                    }
                    if (mLinkProperties.hasIPv6DefaultRoute()) {
                        sb.append(" v6r");
                    }
                    if (mLinkProperties.hasIPv4DnsServer()) {
                        sb.append(" v4dns");
                    }
                    if (mLinkProperties.hasIPv6DnsServer()) {
                        sb.append(" v6dns");
                    }
                }
                break;
            case WifiP2pServiceImpl.P2P_CONNECTION_CHANGED:
                sb.append(" ");
                sb.append(Integer.toString(msg.arg1));
                sb.append(" ");
                sb.append(Integer.toString(msg.arg2));
                if (msg.obj != null) {
                    NetworkInfo info = (NetworkInfo) msg.obj;
                    NetworkInfo.State state = info.getState();
                    NetworkInfo.DetailedState detailedState = info.getDetailedState();
                    if (state != null) {
                        sb.append(" st=").append(state);
                    }
                    if (detailedState != null) {
                        sb.append("/").append(detailedState);
                    }
                }
                break;
            case CMD_IP_CONFIGURATION_LOST:
                int count = -1;
                WifiConfiguration c = getCurrentWifiConfiguration();
                if (c != null) count = c.numIpConfigFailures;
                sb.append(" ");
                sb.append(Integer.toString(msg.arg1));
                sb.append(" ");
                sb.append(Integer.toString(msg.arg2));
                sb.append(" failures: ");
                sb.append(Integer.toString(count));
                sb.append("/");
                sb.append(Integer.toString(mWifiConfigStore.getMaxDhcpRetries()));
                if (mWifiInfo.getBSSID() != null) {
                    sb.append(" ").append(mWifiInfo.getBSSID());
                }
                if (c != null) {
                    ScanDetailCache scanDetailCache =
                            mWifiConfigStore.getScanDetailCache(c);
                    if (scanDetailCache != null) {
                        for (ScanDetail sd : scanDetailCache.values()) {
                            ScanResult r = sd.getScanResult();
                            if (r.BSSID.equals(mWifiInfo.getBSSID())) {
                                sb.append(" ipfail=").append(r.numIpConfigFailures);
                                sb.append(",st=").append(r.autoJoinStatus);
                            }
                        }
                    }
                    sb.append(" -> ajst=").append(c.autoJoinStatus);
                    sb.append(" ").append(c.disableReason);
                    sb.append(" txpkts=").append(mWifiInfo.txSuccess);
                    sb.append(",").append(mWifiInfo.txBad);
                    sb.append(",").append(mWifiInfo.txRetries);
                }
                sb.append(String.format(" bcn=%d", mRunningBeaconCount));
                break;
            case CMD_UPDATE_LINKPROPERTIES:
                sb.append(" ");
                sb.append(Integer.toString(msg.arg1));
                sb.append(" ");
                sb.append(Integer.toString(msg.arg2));
                if (mLinkProperties != null) {
                    if (mLinkProperties.hasIPv4Address()) {
                        sb.append(" v4");
                    }
                    if (mLinkProperties.hasGlobalIPv6Address()) {
                        sb.append(" v6");
                    }
                    if (mLinkProperties.hasIPv4DefaultRoute()) {
                        sb.append(" v4r");
                    }
                    if (mLinkProperties.hasIPv6DefaultRoute()) {
                        sb.append(" v6r");
                    }
                    if (mLinkProperties.hasIPv4DnsServer()) {
                        sb.append(" v4dns");
                    }
                    if (mLinkProperties.hasIPv6DnsServer()) {
                        sb.append(" v6dns");
                    }
                }
                break;
            case CMD_IP_REACHABILITY_LOST:
                if (msg.obj != null) {
                    sb.append(" ").append((String) msg.obj);
                }
                break;
            case CMD_SET_COUNTRY_CODE:
                sb.append(" ");
                sb.append(Integer.toString(msg.arg1));
                sb.append(" ");
                sb.append(Integer.toString(msg.arg2));
                if (msg.obj != null) {
                    sb.append(" ").append((String) msg.obj);
                }
                break;
            case CMD_ROAM_WATCHDOG_TIMER:
                sb.append(" ");
                sb.append(Integer.toString(msg.arg1));
                sb.append(" ");
                sb.append(Integer.toString(msg.arg2));
                sb.append(" cur=").append(roamWatchdogCount);
                break;
            case CMD_DISCONNECTING_WATCHDOG_TIMER:
                sb.append(" ");
                sb.append(Integer.toString(msg.arg1));
                sb.append(" ");
                sb.append(Integer.toString(msg.arg2));
                sb.append(" cur=").append(disconnectingWatchdogCount);
                break;
            default:
                sb.append(" ");
                sb.append(Integer.toString(msg.arg1));
                sb.append(" ");
                sb.append(Integer.toString(msg.arg2));
                break;
        }

        return sb.toString();
    }

    private void stopPnoOffload() {

        // clear the PNO list
        if (!WifiNative.setPnoList(null, WifiStateMachine.this)) {
            Log.e(TAG, "Failed to stop pno");
        }

    }


    private boolean configureSsidWhiteList() {

        mWhiteListedSsids = mWifiConfigStore.getWhiteListedSsids(getCurrentWifiConfiguration());
        if (mWhiteListedSsids == null || mWhiteListedSsids.length == 0) {
            return true;
        }

       if (!WifiNative.setSsidWhitelist(mWhiteListedSsids)) {
            loge("configureSsidWhiteList couldnt program SSID list, size "
                    + mWhiteListedSsids.length);
            return false;
        }

        loge("configureSsidWhiteList success");
        return true;
    }

    // In associated more, lazy roam will be looking for 5GHz roam candidate
    private boolean configureLazyRoam() {
        boolean status;
        if (!useHalBasedAutoJoinOffload()) return false;

        WifiNative.WifiLazyRoamParams params = mWifiNative.new WifiLazyRoamParams();
        params.A_band_boost_threshold = mWifiConfigStore.bandPreferenceBoostThreshold5.get();
        params.A_band_penalty_threshold = mWifiConfigStore.bandPreferencePenaltyThreshold5.get();
        params.A_band_boost_factor = mWifiConfigStore.bandPreferenceBoostFactor5;
        params.A_band_penalty_factor = mWifiConfigStore.bandPreferencePenaltyFactor5;
        params.A_band_max_boost = 65;
        params.lazy_roam_hysteresis = 25;
        params.alert_roam_rssi_trigger = -75;

        if (DBG) {
            Log.e(TAG, "configureLazyRoam " + params.toString());
        }

        if (!WifiNative.setLazyRoam(true, params)) {

            Log.e(TAG, "configureLazyRoam couldnt program params");

            return false;
        }
        if (DBG) {
            Log.e(TAG, "configureLazyRoam success");
        }
        return true;
    }

    // In associated more, lazy roam will be looking for 5GHz roam candidate
    private boolean stopLazyRoam() {
        boolean status;
        if (!useHalBasedAutoJoinOffload()) return false;
        if (DBG) {
            Log.e(TAG, "stopLazyRoam");
        }
        return WifiNative.setLazyRoam(false, null);
    }

    private boolean startGScanConnectedModeOffload(String reason) {
        if (DBG) {
            if (reason == null) {
                reason = "";
            }
            loge("startGScanConnectedModeOffload " + reason);
        }
        stopGScan("startGScanConnectedModeOffload " + reason);
        if (!mScreenOn) return false;

        if (USE_PAUSE_SCANS) {
            mWifiNative.pauseScan();
        }
        mPnoEnabled = configurePno();
        if (mPnoEnabled == false) {
            if (USE_PAUSE_SCANS) {
                mWifiNative.restartScan();
            }
            return false;
        }
        mLazyRoamEnabled = configureLazyRoam();
        if (mLazyRoamEnabled == false) {
            if (USE_PAUSE_SCANS) {
                mWifiNative.restartScan();
            }
            return false;
        }
        if (mWifiConfigStore.getLastSelectedConfiguration() == null) {
            configureSsidWhiteList();
        }
        if (!startConnectedGScan(reason)) {
            if (USE_PAUSE_SCANS) {
                mWifiNative.restartScan();
            }
            return false;
        }
        if (USE_PAUSE_SCANS) {
            mWifiNative.restartScan();
        }
        mConnectedModeGScanOffloadStarted = true;
        if (DBG) {
            loge("startGScanConnectedModeOffload success");
        }
        return true;
    }

    private boolean startGScanDisconnectedModeOffload(String reason) {
        if (DBG) {
            loge("startGScanDisconnectedModeOffload " + reason);
        }
        stopGScan("startGScanDisconnectedModeOffload " + reason);
        if (USE_PAUSE_SCANS) {
            mWifiNative.pauseScan();
        }
        mPnoEnabled = configurePno();
        if (mPnoEnabled == false) {
            if (USE_PAUSE_SCANS) {
                mWifiNative.restartScan();
            }
            return false;
        }
        if (!startDisconnectedGScan(reason)) {
            if (USE_PAUSE_SCANS) {
                mWifiNative.restartScan();
            }
            return false;
        }
        if (USE_PAUSE_SCANS) {
            mWifiNative.restartScan();
        }
        return true;
    }

    private boolean configurePno() {
        if (!useHalBasedAutoJoinOffload()) return false;

        if (mWifiScanner == null) {
            log("configurePno: mWifiScanner is null ");
            return true;
        }

        List<WifiNative.WifiPnoNetwork> llist
                = mWifiAutoJoinController.getPnoList(getCurrentWifiConfiguration());
        if (llist == null || llist.size() == 0) {
            stopPnoOffload();
            log("configurePno: empty PNO list ");
            return true;
        }
        if (DBG) {
            log("configurePno: got llist size " + llist.size());
        }

        // first program the network we want to look for thru the pno API
        WifiNative.WifiPnoNetwork list[]
                = (WifiNative.WifiPnoNetwork[]) llist.toArray(new WifiNative.WifiPnoNetwork[0]);

        if (!WifiNative.setPnoList(list, WifiStateMachine.this)) {
            Log.e(TAG, "Failed to set pno, length = " + list.length);
            return false;
        }

        if (true) {
            StringBuilder sb = new StringBuilder();
            for (WifiNative.WifiPnoNetwork network : list) {
                sb.append("[").append(network.SSID).append(" auth=").append(network.auth);
                sb.append(" flags=");
                sb.append(network.flags).append(" rssi").append(network.rssi_threshold);
                sb.append("] ");

            }
            sendMessage(CMD_STARTED_PNO_DBG, 1, (int)mGScanPeriodMilli, sb.toString());
        }
        return true;
    }

    final static int DISCONNECTED_SHORT_SCANS_DURATION_MILLI = 2 * 60 * 1000;
    final static int CONNECTED_SHORT_SCANS_DURATION_MILLI = 2 * 60 * 1000;

    private boolean startConnectedGScan(String reason) {
        // send a scan background request so as to kick firmware
        // 5GHz roaming and autojoin
        // We do this only if screen is on
        WifiScanner.ScanSettings settings;

        if (mPnoEnabled || mLazyRoamEnabled) {
            settings = new WifiScanner.ScanSettings();
            settings.band = WifiScanner.WIFI_BAND_BOTH;
            long now = System.currentTimeMillis();

            if (!mScreenOn  || (mGScanStartTimeMilli!= 0 && now > mGScanStartTimeMilli
                    && ((now - mGScanStartTimeMilli) > CONNECTED_SHORT_SCANS_DURATION_MILLI))) {
                settings.periodInMs = mWifiConfigStore.wifiAssociatedLongScanIntervalMilli.get();
            } else {
                mGScanStartTimeMilli = now;
                settings.periodInMs = mWifiConfigStore.wifiAssociatedShortScanIntervalMilli.get();
                // if we start offload with short interval, then reconfigure it after a given
                // duration of time so as to reduce the scan frequency
                int delay = 30 * 1000 + CONNECTED_SHORT_SCANS_DURATION_MILLI;
                sendMessageDelayed(CMD_RESTART_AUTOJOIN_OFFLOAD, delay,
                        mRestartAutoJoinOffloadCounter, " startConnectedGScan " + reason,
                        (long)delay);
                mRestartAutoJoinOffloadCounter++;
            }
            mGScanPeriodMilli = settings.periodInMs;
            settings.reportEvents = WifiScanner.REPORT_EVENT_AFTER_BUFFER_FULL;
            if (DBG) {
                log("startConnectedScan: settings band="+ settings.band
                        + " period=" + settings.periodInMs);
            }

            mWifiScanner.startBackgroundScan(settings, mWifiScanListener);
            if (true) {
                sendMessage(CMD_STARTED_GSCAN_DBG, 1, (int)mGScanPeriodMilli, reason);
            }
        }
        return true;
    }

    private boolean startDisconnectedGScan(String reason) {
        // send a scan background request so as to kick firmware
        // PNO
        // This is done in both screen On and screen Off modes
        WifiScanner.ScanSettings settings;

        if (mWifiScanner == null) {
            log("startDisconnectedGScan: no wifi scanner");
            return false;
        }

        if (mPnoEnabled || mLazyRoamEnabled) {
            settings = new WifiScanner.ScanSettings();
            settings.band = WifiScanner.WIFI_BAND_BOTH;
            long now = System.currentTimeMillis();


            if (!mScreenOn  || (mGScanStartTimeMilli != 0 && now > mGScanStartTimeMilli
                    && ((now - mGScanStartTimeMilli) > DISCONNECTED_SHORT_SCANS_DURATION_MILLI))) {
                settings.periodInMs = mWifiConfigStore.wifiDisconnectedLongScanIntervalMilli.get();
            } else {
                settings.periodInMs = mWifiConfigStore.wifiDisconnectedShortScanIntervalMilli.get();
                mGScanStartTimeMilli = now;
                // if we start offload with short interval, then reconfigure it after a given
                // duration of time so as to reduce the scan frequency
                int delay = 30 * 1000 + DISCONNECTED_SHORT_SCANS_DURATION_MILLI;
                sendMessageDelayed(CMD_RESTART_AUTOJOIN_OFFLOAD, delay,
                        mRestartAutoJoinOffloadCounter, " startDisconnectedGScan " + reason,
                        (long)delay);
                mRestartAutoJoinOffloadCounter++;
            }
            mGScanPeriodMilli = settings.periodInMs;
            settings.reportEvents = WifiScanner.REPORT_EVENT_AFTER_BUFFER_FULL;
            if (DBG) {
                log("startDisconnectedScan: settings band="+ settings.band
                        + " period=" + settings.periodInMs);
            }
            mWifiScanner.startBackgroundScan(settings, mWifiScanListener);
            if (true) {
                sendMessage(CMD_STARTED_GSCAN_DBG, 1, (int)mGScanPeriodMilli, reason);
            }
        }
        return true;
    }

    private boolean stopGScan(String reason) {
        mGScanStartTimeMilli = 0;
        mGScanPeriodMilli = 0;
        if (mWifiScanner != null) {
            mWifiScanner.stopBackgroundScan(mWifiScanListener);
        }
        mConnectedModeGScanOffloadStarted = false;
        if (true) {
            sendMessage(CMD_STARTED_GSCAN_DBG, 0, 0, reason);
        }
        return true;
    }

    private void handleScreenStateChanged(boolean screenOn) {
        mScreenOn = screenOn;
        if (PDBG) {
            loge(" handleScreenStateChanged Enter: screenOn=" + screenOn
                    + " mUserWantsSuspendOpt=" + mUserWantsSuspendOpt
                    + " state " + getCurrentState().getName()
                    + " suppState:" + mSupplicantStateTracker.getSupplicantStateName());
        }
        enableRssiPolling(screenOn);
        if (screenOn) enableAllNetworks();
        if (mUserWantsSuspendOpt.get()) {
            if (screenOn) {
                sendMessage(CMD_SET_SUSPEND_OPT_ENABLED, 0, 0);
            } else {
                // Allow 2s for suspend optimizations to be set
                mSuspendWakeLock.acquire(2000);
                sendMessage(CMD_SET_SUSPEND_OPT_ENABLED, 1, 0);
            }
        }
        mScreenBroadcastReceived.set(true);

        getWifiLinkLayerStats(false);
        mOnTimeScreenStateChange = mOnTime;
        lastScreenStateChangeTimeStamp = lastLinkLayerStatsUpdate;

        cancelDelayedScan();

        if (screenOn) {
            enableBackgroundScan(false);
            setScanAlarm(false);
            clearBlacklist();

            fullBandConnectedTimeIntervalMilli
                    = mWifiConfigStore.wifiAssociatedShortScanIntervalMilli.get();
            // In either Disconnectedstate or ConnectedState,
            // start the scan alarm so as to enable autojoin
            if (getCurrentState() == mConnectedState
                    && allowFullBandScanAndAssociated()) {
                if (useHalBasedAutoJoinOffload()) {
                    startGScanConnectedModeOffload("screenOnConnected");
                } else {
                    // Scan after 500ms
                    startDelayedScan(500, null, null);
                }
            } else if (getCurrentState() == mDisconnectedState) {
                if (useHalBasedAutoJoinOffload()) {
                    startGScanDisconnectedModeOffload("screenOnDisconnected");
                } else {
                    // Scan after 500ms
                    startDelayedScan(500, null, null);
                }
            }
        } else {
            if (getCurrentState() == mDisconnectedState) {
                // Screen Off and Disconnected and chipset doesn't support scan offload
                //              => start scan alarm
                // Screen Off and Disconnected and chipset does support scan offload
                //              => will use scan offload (i.e. background scan)
                if (useHalBasedAutoJoinOffload()) {
                    startGScanDisconnectedModeOffload("screenOffDisconnected");
                } else {
                    if (!mBackgroundScanSupported) {
                        setScanAlarm(true);
                    } else {
                        if (!mIsScanOngoing) {
                            enableBackgroundScan(true);
                        }
                    }
                }
            } else {
                enableBackgroundScan(false);
                if (useHalBasedAutoJoinOffload()) {
                    // don't try stop Gscan if it is not enabled
                    stopGScan("ScreenOffStop(enableBackground=" + mLegacyPnoEnabled + ") ");
                }
            }
        }
        if (DBG) logd("backgroundScan enabled=" + mLegacyPnoEnabled);

        if (DBG) log("handleScreenStateChanged Exit: " + screenOn);
    }

    private void checkAndSetConnectivityInstance() {
        if (mCm == null) {
            mCm = (ConnectivityManager) mContext.getSystemService(Context.CONNECTIVITY_SERVICE);
        }
    }

    private boolean startTethering(ArrayList<String> available) {

        boolean wifiAvailable = false;

        checkAndSetConnectivityInstance();

        String[] wifiRegexs = mCm.getTetherableWifiRegexs();

        for (String intf : available) {
            for (String regex : wifiRegexs) {
                if (intf.matches(regex)) {

                    InterfaceConfiguration ifcg = null;
                    try {
                        ifcg = mNwService.getInterfaceConfig(intf);
                        if (ifcg != null) {
                            /* IP/netmask: 192.168.43.1/255.255.255.0 */
                            ifcg.setLinkAddress(new LinkAddress(
                                    NetworkUtils.numericToInetAddress("192.168.43.1"), 24));
                            ifcg.setInterfaceUp();

                            mNwService.setInterfaceConfig(intf, ifcg);
                        }
                    } catch (Exception e) {
                        loge("Error configuring interface " + intf + ", :" + e);
                        return false;
                    }

                    if (mCm.tether(intf) != ConnectivityManager.TETHER_ERROR_NO_ERROR) {
                        loge("Error tethering on " + intf);
                        return false;
                    }
                    mTetherInterfaceName = intf;
                    return true;
                }
            }
        }
        // We found no interfaces to tether
        return false;
    }

    private void stopTethering() {

        checkAndSetConnectivityInstance();

        /* Clear the interface config to allow dhcp correctly configure new
           ip settings */
        InterfaceConfiguration ifcg = null;
        try {
            ifcg = mNwService.getInterfaceConfig(mTetherInterfaceName);
            if (ifcg != null) {
                ifcg.setLinkAddress(
                        new LinkAddress(NetworkUtils.numericToInetAddress("0.0.0.0"), 0));
                mNwService.setInterfaceConfig(mTetherInterfaceName, ifcg);
            }
        } catch (Exception e) {
            loge("Error resetting interface " + mTetherInterfaceName + ", :" + e);
        }

        if (mCm.untether(mTetherInterfaceName) != ConnectivityManager.TETHER_ERROR_NO_ERROR) {
            loge("Untether initiate failed!");
        }
    }

    private boolean isWifiTethered(ArrayList<String> active) {

        checkAndSetConnectivityInstance();

        String[] wifiRegexs = mCm.getTetherableWifiRegexs();
        for (String intf : active) {
            for (String regex : wifiRegexs) {
                if (intf.matches(regex)) {
                    return true;
                }
            }
        }
        // We found no interfaces that are tethered
        return false;
    }

    /**
     * Set the country code from the system setting value, if any.
     */
    private void setCountryCode() {
        String countryCode = Settings.Global.getString(mContext.getContentResolver(),
                Settings.Global.WIFI_COUNTRY_CODE);
        if (countryCode != null && !countryCode.isEmpty()) {
            setCountryCode(countryCode, false);
        } else {
            //use driver default
        }
    }

    /**
     * Set the frequency band from the system setting value, if any.
     */
    private void setFrequencyBand() {
        int band = Settings.Global.getInt(mContext.getContentResolver(),
                Settings.Global.WIFI_FREQUENCY_BAND, WifiManager.WIFI_FREQUENCY_BAND_AUTO);
        setFrequencyBand(band, false);
    }

    private void setSuspendOptimizationsNative(int reason, boolean enabled) {
        if (DBG) {
            log("setSuspendOptimizationsNative: " + reason + " " + enabled
                    + " -want " + mUserWantsSuspendOpt.get()
                    + " stack:" + Thread.currentThread().getStackTrace()[2].getMethodName()
                    + " - " + Thread.currentThread().getStackTrace()[3].getMethodName()
                    + " - " + Thread.currentThread().getStackTrace()[4].getMethodName()
                    + " - " + Thread.currentThread().getStackTrace()[5].getMethodName());
        }
        //mWifiNative.setSuspendOptimizations(enabled);

        if (enabled) {
            mSuspendOptNeedsDisabled &= ~reason;
            /* None of dhcp, screen or highperf need it disabled and user wants it enabled */
            if (mSuspendOptNeedsDisabled == 0 && mUserWantsSuspendOpt.get()) {
                if (DBG) {
                    log("setSuspendOptimizationsNative do it " + reason + " " + enabled
                            + " stack:" + Thread.currentThread().getStackTrace()[2].getMethodName()
                            + " - " + Thread.currentThread().getStackTrace()[3].getMethodName()
                            + " - " + Thread.currentThread().getStackTrace()[4].getMethodName()
                            + " - " + Thread.currentThread().getStackTrace()[5].getMethodName());
                }
                mWifiNative.setSuspendOptimizations(true);
            }
        } else {
            mSuspendOptNeedsDisabled |= reason;
            mWifiNative.setSuspendOptimizations(false);
        }
    }

    private void setSuspendOptimizations(int reason, boolean enabled) {
        if (DBG) log("setSuspendOptimizations: " + reason + " " + enabled);
        if (enabled) {
            mSuspendOptNeedsDisabled &= ~reason;
        } else {
            mSuspendOptNeedsDisabled |= reason;
        }
        if (DBG) log("mSuspendOptNeedsDisabled " + mSuspendOptNeedsDisabled);
    }

    private void setWifiState(int wifiState) {
        final int previousWifiState = mWifiState.get();

        try {
            if (wifiState == WIFI_STATE_ENABLED) {
                mBatteryStats.noteWifiOn();
            } else if (wifiState == WIFI_STATE_DISABLED) {
                mBatteryStats.noteWifiOff();
            }
        } catch (RemoteException e) {
            loge("Failed to note battery stats in wifi");
        }

        mWifiState.set(wifiState);

        if (DBG) log("setWifiState: " + syncGetWifiStateByName());

        final Intent intent = new Intent(WifiManager.WIFI_STATE_CHANGED_ACTION);
        intent.addFlags(Intent.FLAG_RECEIVER_REGISTERED_ONLY_BEFORE_BOOT);
        intent.putExtra(WifiManager.EXTRA_WIFI_STATE, wifiState);
        intent.putExtra(WifiManager.EXTRA_PREVIOUS_WIFI_STATE, previousWifiState);
        mContext.sendStickyBroadcastAsUser(intent, UserHandle.ALL);
    }

    private void setWifiApState(int wifiApState, int reason) {
        final int previousWifiApState = mWifiApState.get();

        try {
            if (wifiApState == WIFI_AP_STATE_ENABLED) {
                mBatteryStats.noteWifiOn();
            } else if (wifiApState == WIFI_AP_STATE_DISABLED) {
                mBatteryStats.noteWifiOff();
            }
        } catch (RemoteException e) {
            loge("Failed to note battery stats in wifi");
        }

        // Update state
        mWifiApState.set(wifiApState);

        if (DBG) log("setWifiApState: " + syncGetWifiApStateByName());

        final Intent intent = new Intent(WifiManager.WIFI_AP_STATE_CHANGED_ACTION);
        intent.addFlags(Intent.FLAG_RECEIVER_REGISTERED_ONLY_BEFORE_BOOT);
        intent.putExtra(WifiManager.EXTRA_WIFI_AP_STATE, wifiApState);
        intent.putExtra(WifiManager.EXTRA_PREVIOUS_WIFI_AP_STATE, previousWifiApState);
        if (wifiApState == WifiManager.WIFI_AP_STATE_FAILED) {
            //only set reason number when softAP start failed
            intent.putExtra(WifiManager.EXTRA_WIFI_AP_FAILURE_REASON, reason);
        }

        mContext.sendStickyBroadcastAsUser(intent, UserHandle.ALL);
    }

    /*
    void ageOutScanResults(int age) {
        synchronized(mScanResultCache) {
            // Trim mScanResults, which prevent WifiStateMachine to return
            // obsolete scan results to queriers
            long now = System.CurrentTimeMillis();
            for (int i = 0; i < mScanResults.size(); i++) {
                ScanResult result = mScanResults.get(i);
                if ((result.seen > now || (now - result.seen) > age)) {
                    mScanResults.remove(i);
                }
            }
        }
    }*/

    private static final String IE_STR = "ie=";
    private static final String ID_STR = "id=";
    private static final String BSSID_STR = "bssid=";
    private static final String FREQ_STR = "freq=";
    private static final String LEVEL_STR = "level=";
    private static final String TSF_STR = "tsf=";
    private static final String FLAGS_STR = "flags=";
    private static final String SSID_STR = "ssid=";
    private static final String DELIMITER_STR = "====";
    private static final String END_STR = "####";

    int emptyScanResultCount = 0;

    // Used for matching BSSID strings, at least one characteer must be a non-zero number
    private static Pattern mNotZero = Pattern.compile("[1-9a-fA-F]");

    /**
     * Format:
     * <p/>
     * id=1
     * bssid=68:7f:76:d7:1a:6e
     * freq=2412
     * level=-44
     * tsf=1344626243700342
     * flags=[WPA2-PSK-CCMP][WPS][ESS]
     * ssid=zfdy
     * ====
     * id=2
     * bssid=68:5f:74:d7:1a:6f
     * freq=5180
     * level=-73
     * tsf=1344626243700373
     * flags=[WPA2-PSK-CCMP][WPS][ESS]
     * ssid=zuby
     * ====
     */
    private void setScanResults() {
        mNumScanResultsKnown = 0;
        mNumScanResultsReturned = 0;
        String bssid = "";
        int level = 0;
        int freq = 0;
        long tsf = 0;
        String flags = "";
        WifiSsid wifiSsid = null;
        String scanResults;
        String tmpResults;
        StringBuffer scanResultsBuf = new StringBuffer();
        int sid = 0;

        while (true) {
            tmpResults = mWifiNative.scanResults(sid);
            if (TextUtils.isEmpty(tmpResults)) break;
            scanResultsBuf.append(tmpResults);
            scanResultsBuf.append("\n");
            String[] lines = tmpResults.split("\n");
            sid = -1;
            for (int i = lines.length - 1; i >= 0; i--) {
                if (lines[i].startsWith(END_STR)) {
                    break;
                } else if (lines[i].startsWith(ID_STR)) {
                    try {
                        sid = Integer.parseInt(lines[i].substring(ID_STR.length())) + 1;
                    } catch (NumberFormatException e) {
                        // Nothing to do
                    }
                    break;
                }
            }
            if (sid == -1) break;
        }

        // Age out scan results, we return all scan results found in the last 12 seconds,
        // and NOT all scan results since last scan.
        // ageOutScanResults(12000);

        scanResults = scanResultsBuf.toString();
        if (TextUtils.isEmpty(scanResults)) {
            emptyScanResultCount++;
            if (emptyScanResultCount > 10) {
                // If we got too many empty scan results, the current scan cache is stale,
                // hence clear it.
                mScanResults = new ArrayList<>();
            }
            return;
        }

        emptyScanResultCount = 0;

        mWifiConfigStore.trimANQPCache(false);

        // note that all these splits and substrings keep references to the original
        // huge string buffer while the amount we really want is generally pretty small
        // so make copies instead (one example b/11087956 wasted 400k of heap here).
        synchronized (mScanResultCache) {
            mScanResults = new ArrayList<>();
            String[] lines = scanResults.split("\n");
            final int bssidStrLen = BSSID_STR.length();
            final int flagLen = FLAGS_STR.length();
            String infoElements = null;
            List<String> anqpLines = null;

            for (String line : lines) {
                if (line.startsWith(BSSID_STR)) {
                    bssid = new String(line.getBytes(), bssidStrLen, line.length() - bssidStrLen);
                } else if (line.startsWith(FREQ_STR)) {
                    try {
                        freq = Integer.parseInt(line.substring(FREQ_STR.length()));
                    } catch (NumberFormatException e) {
                        freq = 0;
                    }
                } else if (line.startsWith(LEVEL_STR)) {
                    try {
                        level = Integer.parseInt(line.substring(LEVEL_STR.length()));
                        /* some implementations avoid negative values by adding 256
                         * so we need to adjust for that here.
                         */
                        if (level > 0) level -= 256;
                    } catch (NumberFormatException e) {
                        level = 0;
                    }
                } else if (line.startsWith(TSF_STR)) {
                    try {
                        tsf = Long.parseLong(line.substring(TSF_STR.length()));
                    } catch (NumberFormatException e) {
                        tsf = 0;
                    }
                } else if (line.startsWith(FLAGS_STR)) {
                    flags = new String(line.getBytes(), flagLen, line.length() - flagLen);
                } else if (line.startsWith(SSID_STR)) {
                    wifiSsid = WifiSsid.createFromAsciiEncoded(
                            line.substring(SSID_STR.length()));
                } else if (line.startsWith(IE_STR)) {
                    infoElements = line;
                } else if (SupplicantBridge.isAnqpAttribute(line)) {
                    if (anqpLines == null) {
                        anqpLines = new ArrayList<>();
                    }
                    anqpLines.add(line);
                } else if (line.startsWith(DELIMITER_STR) || line.startsWith(END_STR)) {
                    if (bssid != null) {
                        try {
                            NetworkDetail networkDetail =
                                    new NetworkDetail(bssid, infoElements, anqpLines, freq);

                            String xssid = (wifiSsid != null) ? wifiSsid.toString() : WifiSsid.NONE;
                            if (!xssid.equals(networkDetail.getTrimmedSSID())) {
                                Log.d(Utils.hs2LogTag(getClass()),
                                        String.format("Inconsistent SSID on BSSID '%s':" +
                                                        " '%s' vs '%s': %s",
                                        bssid, xssid, networkDetail.getSSID(), infoElements));
                            }

                            if (networkDetail.hasInterworking()) {
                                Log.d(Utils.hs2LogTag(getClass()), "HSNwk: '" + networkDetail);
                            }

                            ScanDetail scanDetail = mScanResultCache.get(networkDetail);
                            if (scanDetail != null) {
                                scanDetail.updateResults(networkDetail, level, wifiSsid, xssid,
                                        flags, freq, tsf);
                            } else {
                                scanDetail = new ScanDetail(networkDetail, wifiSsid, bssid,
                                        flags, level, freq, tsf);
                                mScanResultCache.put(networkDetail, scanDetail);
                            }

                            mNumScanResultsReturned++; // Keep track of how many scan results we got
                            // as part of this scan's processing
                            mScanResults.add(scanDetail);
                        } catch (IllegalArgumentException iae) {
                            Log.d(TAG, "Failed to parse information elements: " + iae);
                        }
                    }
                    bssid = null;
                    level = 0;
                    freq = 0;
                    tsf = 0;
                    flags = "";
                    wifiSsid = null;
                    infoElements = null;
                    anqpLines = null;
                }
            }
        }

        boolean attemptAutoJoin = true;
        SupplicantState state = mWifiInfo.getSupplicantState();
        String selection = mWifiConfigStore.getLastSelectedConfiguration();
        if (getCurrentState() == mRoamingState
                || getCurrentState() == mObtainingIpState
                || getCurrentState() == mScanModeState
                || getCurrentState() == mDisconnectingState
                || (getCurrentState() == mConnectedState
                && !getEnableAutoJoinWhenAssociated())
                || linkDebouncing
                || state == SupplicantState.ASSOCIATING
                || state == SupplicantState.AUTHENTICATING
                || state == SupplicantState.FOUR_WAY_HANDSHAKE
                || state == SupplicantState.GROUP_HANDSHAKE
                || (/* keep autojoin enabled if user has manually selected a wifi network,
                        so as to make sure we reliably remain connected to this network */
                mConnectionRequests == 0 && selection == null)) {
            // Dont attempt auto-joining again while we are already attempting to join
            // and/or obtaining Ip address
            attemptAutoJoin = false;
        }
        if (DBG) {
            if (selection == null) {
                selection = "<none>";
            }
            loge("wifi setScanResults state" + getCurrentState()
                    + " sup_state=" + state
                    + " debouncing=" + linkDebouncing
                    + " mConnectionRequests=" + mConnectionRequests
                    + " selection=" + selection
                    + " mNumScanResultsReturned " + mNumScanResultsReturned
                     + " mScanResults " + mScanResults.size());
        }
        if (attemptAutoJoin) {
            messageHandlingStatus = MESSAGE_HANDLING_STATUS_PROCESSED;
        }
        // Loose last selected configuration if we have been disconnected for 5 minutes
        if (getDisconnectedTimeMilli() > mWifiConfigStore.wifiConfigLastSelectionHysteresis) {
            mWifiConfigStore.setLastSelectedConfiguration(WifiConfiguration.INVALID_NETWORK_ID);
        }

        if (attemptAutoJoin) {
            synchronized (mScanResultCache) {
                // AutoJoincontroller will directly acces the scan result list and update it with
                // ScanResult status
                mNumScanResultsKnown = mWifiAutoJoinController.newSupplicantResults(attemptAutoJoin);
            }
        }
        if (linkDebouncing) {
            // If debouncing, we dont re-select a SSID or BSSID hence
            // there is no need to call the network selection code
            // in WifiAutoJoinController, instead,
            // just try to reconnect to the same SSID by triggering a roam
            sendMessage(CMD_AUTO_ROAM, mLastNetworkId, 1, null);
        }
    }

    /*
     * Fetch RSSI, linkspeed, and frequency on current connection
     */
    private void fetchRssiLinkSpeedAndFrequencyNative() {
        int newRssi = -1;
        int newLinkSpeed = -1;
        int newFrequency = -1;

        String signalPoll = mWifiNative.signalPoll();

        if (signalPoll != null) {
            String[] lines = signalPoll.split("\n");
            for (String line : lines) {
                String[] prop = line.split("=");
                if (prop.length < 2) continue;
                try {
                    if (prop[0].equals("RSSI")) {
                        newRssi = Integer.parseInt(prop[1]);
                    } else if (prop[0].equals("LINKSPEED")) {
                        newLinkSpeed = Integer.parseInt(prop[1]);
                    } else if (prop[0].equals("FREQUENCY")) {
                        newFrequency = Integer.parseInt(prop[1]);
                    }
                } catch (NumberFormatException e) {
                    //Ignore, defaults on rssi and linkspeed are assigned
                }
            }
        }

        if (PDBG) {
            loge("fetchRssiLinkSpeedAndFrequencyNative rssi="
                    + Integer.toString(newRssi) + " linkspeed="
                    + Integer.toString(newLinkSpeed));
        }

        if (newRssi > WifiInfo.INVALID_RSSI && newRssi < WifiInfo.MAX_RSSI) {
            // screen out invalid values
            /* some implementations avoid negative values by adding 256
             * so we need to adjust for that here.
             */
            if (newRssi > 0) newRssi -= 256;
            mWifiInfo.setRssi(newRssi);
            /*
             * Rather then sending the raw RSSI out every time it
             * changes, we precalculate the signal level that would
             * be displayed in the status bar, and only send the
             * broadcast if that much more coarse-grained number
             * changes. This cuts down greatly on the number of
             * broadcasts, at the cost of not informing others
             * interested in RSSI of all the changes in signal
             * level.
             */
            int newSignalLevel = WifiManager.calculateSignalLevel(newRssi, WifiManager.RSSI_LEVELS);
            if (newSignalLevel != mLastSignalLevel) {
                updateCapabilities(getCurrentWifiConfiguration());
                sendRssiChangeBroadcast(newRssi);
            }
            mLastSignalLevel = newSignalLevel;
        } else {
            mWifiInfo.setRssi(WifiInfo.INVALID_RSSI);
            updateCapabilities(getCurrentWifiConfiguration());
        }

        if (newLinkSpeed != -1) {
            mWifiInfo.setLinkSpeed(newLinkSpeed);
        }
        if (newFrequency > 0) {
            if (ScanResult.is5GHz(newFrequency)) {
                mWifiConnectionStatistics.num5GhzConnected++;
            }
            if (ScanResult.is24GHz(newFrequency)) {
                mWifiConnectionStatistics.num24GhzConnected++;
            }
            mWifiInfo.setFrequency(newFrequency);
        }
        mWifiConfigStore.updateConfiguration(mWifiInfo);
    }

    /**
     * Determine if we need to switch network:
     * - the delta determine the urgency to switch and/or or the expected evilness of the disruption
     * - match the uregncy of the switch versus the packet usage at the interface
     */
    boolean shouldSwitchNetwork(int networkDelta) {
        int delta;
        if (networkDelta <= 0) {
            return false;
        }
        delta = networkDelta;
        if (mWifiInfo != null) {
            if (!getEnableAutoJoinWhenAssociated()
                    && mWifiInfo.getNetworkId() != WifiConfiguration.INVALID_NETWORK_ID) {
                // If AutoJoin while associated is not enabled,
                // we should never switch network when already associated
                delta = -1000;
            } else {
                // TODO: Look at per AC packet count, do not switch if VO/VI traffic is present
                // TODO: at the interface. We should also discriminate between ucast and mcast,
                // TODO: since the rxSuccessRate include all the bonjour and Ipv6
                // TODO: broadcasts
                if ((mWifiInfo.txSuccessRate > 20) || (mWifiInfo.rxSuccessRate > 80)) {
                    delta -= 999;
                } else if ((mWifiInfo.txSuccessRate > 5) || (mWifiInfo.rxSuccessRate > 30)) {
                    delta -= 6;
                }
                loge("WifiStateMachine shouldSwitchNetwork "
                        + " txSuccessRate=" + String.format("%.2f", mWifiInfo.txSuccessRate)
                        + " rxSuccessRate=" + String.format("%.2f", mWifiInfo.rxSuccessRate)
                        + " delta " + networkDelta + " -> " + delta);
            }
        } else {
            loge("WifiStateMachine shouldSwitchNetwork "
                    + " delta " + networkDelta + " -> " + delta);
        }
        if (delta > 0) {
            return true;
        }
        return false;
    }

    // Polling has completed, hence we wont have a score anymore
    private void cleanWifiScore() {
        mWifiInfo.txBadRate = 0;
        mWifiInfo.txSuccessRate = 0;
        mWifiInfo.txRetriesRate = 0;
        mWifiInfo.rxSuccessRate = 0;
    }

    int mBadLinkspeedcount = 0;

    // For debug, provide information about the last scoring operation
    String wifiScoringReport = null;

    private void calculateWifiScore(WifiLinkLayerStats stats) {
        StringBuilder sb = new StringBuilder();

        int score = 56; // Starting score, temporarily hardcoded in between 50 and 60
        boolean isBadLinkspeed = (mWifiInfo.is24GHz()
                && mWifiInfo.getLinkSpeed() < mWifiConfigStore.badLinkSpeed24)
                || (mWifiInfo.is5GHz() && mWifiInfo.getLinkSpeed()
                < mWifiConfigStore.badLinkSpeed5);
        boolean isGoodLinkspeed = (mWifiInfo.is24GHz()
                && mWifiInfo.getLinkSpeed() >= mWifiConfigStore.goodLinkSpeed24)
                || (mWifiInfo.is5GHz() && mWifiInfo.getLinkSpeed()
                >= mWifiConfigStore.goodLinkSpeed5);

        if (isBadLinkspeed) {
            if (mBadLinkspeedcount < 6)
                mBadLinkspeedcount++;
        } else {
            if (mBadLinkspeedcount > 0)
                mBadLinkspeedcount--;
        }

        if (isBadLinkspeed) sb.append(" bl(").append(mBadLinkspeedcount).append(")");
        if (isGoodLinkspeed) sb.append(" gl");

        /**
         * We want to make sure that we use the 24GHz RSSI thresholds if
         * there are 2.4GHz scan results
         * otherwise we end up lowering the score based on 5GHz values
         * which may cause a switch to LTE before roaming has a chance to try 2.4GHz
         * We also might unblacklist the configuation based on 2.4GHz
         * thresholds but joining 5GHz anyhow, and failing over to 2.4GHz because 5GHz is not good
         */
        boolean use24Thresholds = false;
        boolean homeNetworkBoost = false;
        WifiConfiguration currentConfiguration = getCurrentWifiConfiguration();
        ScanDetailCache scanDetailCache =
                mWifiConfigStore.getScanDetailCache(currentConfiguration);
        if (currentConfiguration != null && scanDetailCache != null) {
            currentConfiguration.setVisibility(scanDetailCache.getVisibility(12000));
            if (currentConfiguration.visibility != null) {
                if (currentConfiguration.visibility.rssi24 != WifiConfiguration.INVALID_RSSI
                        && currentConfiguration.visibility.rssi24
                        >= (currentConfiguration.visibility.rssi5 - 2)) {
                    use24Thresholds = true;
                }
            }
            if (scanDetailCache.size() <= 6
                && currentConfiguration.allowedKeyManagement.cardinality() == 1
                && currentConfiguration.allowedKeyManagement.
                    get(WifiConfiguration.KeyMgmt.WPA_PSK) == true) {
                // A PSK network with less than 6 known BSSIDs
                // This is most likely a home network and thus we want to stick to wifi more
                homeNetworkBoost = true;
            }
        }
        if (homeNetworkBoost) sb.append(" hn");
        if (use24Thresholds) sb.append(" u24");

        int rssi = mWifiInfo.getRssi() - 6 * mAggressiveHandover
                + (homeNetworkBoost ? WifiConfiguration.HOME_NETWORK_RSSI_BOOST : 0);
        sb.append(String.format(" rssi=%d ag=%d", rssi, mAggressiveHandover));

        boolean is24GHz = use24Thresholds || mWifiInfo.is24GHz();

        boolean isBadRSSI = (is24GHz && rssi < mWifiConfigStore.thresholdBadRssi24.get())
                || (!is24GHz && rssi < mWifiConfigStore.thresholdBadRssi5.get());
        boolean isLowRSSI = (is24GHz && rssi < mWifiConfigStore.thresholdLowRssi24.get())
                || (!is24GHz && mWifiInfo.getRssi() < mWifiConfigStore.thresholdLowRssi5.get());
        boolean isHighRSSI = (is24GHz && rssi >= mWifiConfigStore.thresholdGoodRssi24.get())
                || (!is24GHz && mWifiInfo.getRssi() >= mWifiConfigStore.thresholdGoodRssi5.get());

        if (isBadRSSI) sb.append(" br");
        if (isLowRSSI) sb.append(" lr");
        if (isHighRSSI) sb.append(" hr");

        int penalizedDueToUserTriggeredDisconnect = 0;        // For debug information
        if (currentConfiguration != null &&
                (mWifiInfo.txSuccessRate > 5 || mWifiInfo.rxSuccessRate > 5)) {
            if (isBadRSSI) {
                currentConfiguration.numTicksAtBadRSSI++;
                if (currentConfiguration.numTicksAtBadRSSI > 1000) {
                    // We remained associated for a compound amount of time while passing
                    // traffic, hence loose the corresponding user triggered disabled stats
                    if (currentConfiguration.numUserTriggeredWifiDisableBadRSSI > 0) {
                        currentConfiguration.numUserTriggeredWifiDisableBadRSSI--;
                    }
                    if (currentConfiguration.numUserTriggeredWifiDisableLowRSSI > 0) {
                        currentConfiguration.numUserTriggeredWifiDisableLowRSSI--;
                    }
                    if (currentConfiguration.numUserTriggeredWifiDisableNotHighRSSI > 0) {
                        currentConfiguration.numUserTriggeredWifiDisableNotHighRSSI--;
                    }
                    currentConfiguration.numTicksAtBadRSSI = 0;
                }
                if (mWifiConfigStore.enableWifiCellularHandoverUserTriggeredAdjustment &&
                        (currentConfiguration.numUserTriggeredWifiDisableBadRSSI > 0
                                || currentConfiguration.numUserTriggeredWifiDisableLowRSSI > 0
                                || currentConfiguration.numUserTriggeredWifiDisableNotHighRSSI > 0)) {
                    score = score - 5;
                    penalizedDueToUserTriggeredDisconnect = 1;
                    sb.append(" p1");
                }
            } else if (isLowRSSI) {
                currentConfiguration.numTicksAtLowRSSI++;
                if (currentConfiguration.numTicksAtLowRSSI > 1000) {
                    // We remained associated for a compound amount of time while passing
                    // traffic, hence loose the corresponding user triggered disabled stats
                    if (currentConfiguration.numUserTriggeredWifiDisableLowRSSI > 0) {
                        currentConfiguration.numUserTriggeredWifiDisableLowRSSI--;
                    }
                    if (currentConfiguration.numUserTriggeredWifiDisableNotHighRSSI > 0) {
                        currentConfiguration.numUserTriggeredWifiDisableNotHighRSSI--;
                    }
                    currentConfiguration.numTicksAtLowRSSI = 0;
                }
                if (mWifiConfigStore.enableWifiCellularHandoverUserTriggeredAdjustment &&
                        (currentConfiguration.numUserTriggeredWifiDisableLowRSSI > 0
                                || currentConfiguration.numUserTriggeredWifiDisableNotHighRSSI > 0)) {
                    score = score - 5;
                    penalizedDueToUserTriggeredDisconnect = 2;
                    sb.append(" p2");
                }
            } else if (!isHighRSSI) {
                currentConfiguration.numTicksAtNotHighRSSI++;
                if (currentConfiguration.numTicksAtNotHighRSSI > 1000) {
                    // We remained associated for a compound amount of time while passing
                    // traffic, hence loose the corresponding user triggered disabled stats
                    if (currentConfiguration.numUserTriggeredWifiDisableNotHighRSSI > 0) {
                        currentConfiguration.numUserTriggeredWifiDisableNotHighRSSI--;
                    }
                    currentConfiguration.numTicksAtNotHighRSSI = 0;
                }
                if (mWifiConfigStore.enableWifiCellularHandoverUserTriggeredAdjustment &&
                        currentConfiguration.numUserTriggeredWifiDisableNotHighRSSI > 0) {
                    score = score - 5;
                    penalizedDueToUserTriggeredDisconnect = 3;
                    sb.append(" p3");
                }
            }
            sb.append(String.format(" ticks %d,%d,%d", currentConfiguration.numTicksAtBadRSSI,
                    currentConfiguration.numTicksAtLowRSSI,
                    currentConfiguration.numTicksAtNotHighRSSI));
        }

        if (PDBG) {
            String rssiStatus = "";
            if (isBadRSSI) rssiStatus += " badRSSI ";
            else if (isHighRSSI) rssiStatus += " highRSSI ";
            else if (isLowRSSI) rssiStatus += " lowRSSI ";
            if (isBadLinkspeed) rssiStatus += " lowSpeed ";
            loge("calculateWifiScore freq=" + Integer.toString(mWifiInfo.getFrequency())
                    + " speed=" + Integer.toString(mWifiInfo.getLinkSpeed())
                    + " score=" + Integer.toString(mWifiInfo.score)
                    + rssiStatus
                    + " -> txbadrate=" + String.format("%.2f", mWifiInfo.txBadRate)
                    + " txgoodrate=" + String.format("%.2f", mWifiInfo.txSuccessRate)
                    + " txretriesrate=" + String.format("%.2f", mWifiInfo.txRetriesRate)
                    + " rxrate=" + String.format("%.2f", mWifiInfo.rxSuccessRate)
                    + " userTriggerdPenalty" + penalizedDueToUserTriggeredDisconnect);
        }

        if ((mWifiInfo.txBadRate >= 1) && (mWifiInfo.txSuccessRate < 3)
                && (isBadRSSI || isLowRSSI)) {
            // Link is stuck
            if (mWifiInfo.linkStuckCount < 5)
                mWifiInfo.linkStuckCount += 1;
            sb.append(String.format(" ls+=%d", mWifiInfo.linkStuckCount));
            if (PDBG) loge(" bad link -> stuck count ="
                    + Integer.toString(mWifiInfo.linkStuckCount));
        } else if (mWifiInfo.txBadRate < 0.3) {
            if (mWifiInfo.linkStuckCount > 0)
                mWifiInfo.linkStuckCount -= 1;
            sb.append(String.format(" ls-=%d", mWifiInfo.linkStuckCount));
            if (PDBG) loge(" good link -> stuck count ="
                    + Integer.toString(mWifiInfo.linkStuckCount));
        }

        sb.append(String.format(" [%d", score));

        if (mWifiInfo.linkStuckCount > 1) {
            // Once link gets stuck for more than 3 seconds, start reducing the score
            score = score - 2 * (mWifiInfo.linkStuckCount - 1);
        }
        sb.append(String.format(",%d", score));

        if (isBadLinkspeed) {
            score -= 4;
            if (PDBG) {
                loge(" isBadLinkspeed   ---> count=" + mBadLinkspeedcount
                        + " score=" + Integer.toString(score));
            }
        } else if ((isGoodLinkspeed) && (mWifiInfo.txSuccessRate > 5)) {
            score += 4; // So as bad rssi alone dont kill us
        }
        sb.append(String.format(",%d", score));

        if (isBadRSSI) {
            if (mWifiInfo.badRssiCount < 7)
                mWifiInfo.badRssiCount += 1;
        } else if (isLowRSSI) {
            mWifiInfo.lowRssiCount = 1; // Dont increment the lowRssi count above 1
            if (mWifiInfo.badRssiCount > 0) {
                // Decrement bad Rssi count
                mWifiInfo.badRssiCount -= 1;
            }
        } else {
            mWifiInfo.badRssiCount = 0;
            mWifiInfo.lowRssiCount = 0;
        }

        score -= mWifiInfo.badRssiCount * 2 + mWifiInfo.lowRssiCount;
        sb.append(String.format(",%d", score));

        if (PDBG) loge(" badRSSI count" + Integer.toString(mWifiInfo.badRssiCount)
                + " lowRSSI count" + Integer.toString(mWifiInfo.lowRssiCount)
                + " --> score " + Integer.toString(score));


        if (isHighRSSI) {
            score += 5;
            if (PDBG) loge(" isHighRSSI       ---> score=" + Integer.toString(score));
        }
        sb.append(String.format(",%d]", score));

        sb.append(String.format(" brc=%d lrc=%d", mWifiInfo.badRssiCount, mWifiInfo.lowRssiCount));

        //sanitize boundaries
        if (score > NetworkAgent.WIFI_BASE_SCORE)
            score = NetworkAgent.WIFI_BASE_SCORE;
        if (score < 0)
            score = 0;

        //report score
        if (score != mWifiInfo.score) {
            if (DBG) {
                loge("calculateWifiScore() report new score " + Integer.toString(score));
            }
            mWifiInfo.score = score;
            if (mNetworkAgent != null) {
                mNetworkAgent.sendNetworkScore(score);
            }
        }
        wifiScoringReport = sb.toString();
    }

    public double getTxPacketRate() {
        if (mWifiInfo != null) {
            return mWifiInfo.txSuccessRate;
        }
        return -1;
    }

    public double getRxPacketRate() {
        if (mWifiInfo != null) {
            return mWifiInfo.rxSuccessRate;
        }
        return -1;
    }

    /**
     * Fetch TX packet counters on current connection
     */
    private void fetchPktcntNative(RssiPacketCountInfo info) {
        String pktcntPoll = mWifiNative.pktcntPoll();

        if (pktcntPoll != null) {
            String[] lines = pktcntPoll.split("\n");
            for (String line : lines) {
                String[] prop = line.split("=");
                if (prop.length < 2) continue;
                try {
                    if (prop[0].equals("TXGOOD")) {
                        info.txgood = Integer.parseInt(prop[1]);
                    } else if (prop[0].equals("TXBAD")) {
                        info.txbad = Integer.parseInt(prop[1]);
                    }
                } catch (NumberFormatException e) {
                    // Ignore
                }
            }
        }
    }

    private boolean clearIPv4Address(String iface) {
        try {
            InterfaceConfiguration ifcg = new InterfaceConfiguration();
            ifcg.setLinkAddress(new LinkAddress("0.0.0.0/0"));
            mNwService.setInterfaceConfig(iface, ifcg);
            return true;
        } catch (RemoteException e) {
            return false;
        }
    }

    private boolean isProvisioned(LinkProperties lp) {
        return lp.isProvisioned() ||
                (mWifiConfigStore.isUsingStaticIp(mLastNetworkId) && lp.hasIPv4Address());
    }

    /**
     * Creates a new LinkProperties object by merging information from various sources.
     * <p/>
     * This is needed because the information in mLinkProperties comes from multiple sources (DHCP,
     * netlink, static configuration, ...). When one of these sources of information has updated
     * link properties, we can't just assign them to mLinkProperties or we'd lose track of the
     * information that came from other sources. Instead, when one of those sources has new
     * information, we update the object that tracks the information from that source and then
     * call this method to integrate the change into a new LinkProperties object for subsequent
     * comparison with mLinkProperties.
     * <p/>
     * The information used to build LinkProperties is currently obtained as follows:
     *     - Interface name: set in the constructor.
     *     - IPv4 and IPv6 addresses: netlink, passed in by mNetlinkTracker.
     *     - IPv4 routes, DNS servers, and domains: DHCP.
     *     - IPv6 routes and DNS servers: netlink, passed in by mNetlinkTracker.
     *     - HTTP proxy: the wifi config store.
     */
    private LinkProperties makeLinkProperties() {
        LinkProperties newLp = new LinkProperties();

        // Interface name, proxy, and TCP buffer sizes are locally configured.
        newLp.setInterfaceName(mInterfaceName);
        newLp.setHttpProxy(mWifiConfigStore.getProxyProperties(mLastNetworkId));
        if (!TextUtils.isEmpty(mTcpBufferSizes)) {
            newLp.setTcpBufferSizes(mTcpBufferSizes);
        }

        // IPv4/v6 addresses, IPv6 routes and IPv6 DNS servers come from netlink.
        LinkProperties netlinkLinkProperties = mNetlinkTracker.getLinkProperties();
        newLp.setLinkAddresses(netlinkLinkProperties.getLinkAddresses());
        for (RouteInfo route : netlinkLinkProperties.getRoutes()) {
            newLp.addRoute(route);
        }
        for (InetAddress dns : netlinkLinkProperties.getDnsServers()) {
            // Only add likely reachable DNS servers.
            // TODO: investigate deleting this.
            if (newLp.isReachable(dns)) {
                newLp.addDnsServer(dns);
            }
        }

        // IPv4 routes, DNS servers and domains come from mDhcpResults.
        synchronized (mDhcpResultsLock) {
            // Even when we're using static configuration, we don't need to look at the config
            // store, because static IP configuration also populates mDhcpResults.
            if ((mDhcpResults != null)) {
                for (RouteInfo route : mDhcpResults.getRoutes(mInterfaceName)) {
                    newLp.addRoute(route);
                }
                for (InetAddress dns : mDhcpResults.dnsServers) {
                    // Only add likely reachable DNS servers.
                    // TODO: investigate deleting this.
                    if (newLp.isReachable(dns)) {
                        newLp.addDnsServer(dns);
                    }
                }
                newLp.setDomains(mDhcpResults.domains);
            }
        }

        return newLp;
    }

    private void updateLinkProperties(int reason) {
        LinkProperties newLp = makeLinkProperties();

        final boolean linkChanged = !newLp.equals(mLinkProperties);
        final boolean wasProvisioned = isProvisioned(mLinkProperties);
        final boolean isProvisioned = isProvisioned(newLp);
        final boolean lostIPv4Provisioning =
                mLinkProperties.hasIPv4Address() && !newLp.hasIPv4Address();
        final DetailedState detailedState = getNetworkDetailedState();

        if (linkChanged) {
            if (DBG) {
                log("Link configuration changed for netId: " + mLastNetworkId
                        + " old: " + mLinkProperties + " new: " + newLp);
            }
            mLinkProperties = newLp;
            if (mIpReachabilityMonitor != null) {
                mIpReachabilityMonitor.updateLinkProperties(mLinkProperties);
            }
            if (mNetworkAgent != null) mNetworkAgent.sendLinkProperties(mLinkProperties);
        }

        if (DBG) {
            StringBuilder sb = new StringBuilder();
            sb.append("updateLinkProperties nid: " + mLastNetworkId);
            sb.append(" state: " + detailedState);
            sb.append(" reason: " + smToString(reason));

            if (mLinkProperties != null) {
                if (mLinkProperties.hasIPv4Address()) {
                    sb.append(" v4");
                }
                if (mLinkProperties.hasGlobalIPv6Address()) {
                    sb.append(" v6");
                }
                if (mLinkProperties.hasIPv4DefaultRoute()) {
                    sb.append(" v4r");
                }
                if (mLinkProperties.hasIPv6DefaultRoute()) {
                    sb.append(" v6r");
                }
                if (mLinkProperties.hasIPv4DnsServer()) {
                    sb.append(" v4dns");
                }
                if (mLinkProperties.hasIPv6DnsServer()) {
                    sb.append(" v6dns");
                }
                if (isProvisioned) {
                    sb.append(" isprov");
                }
            }
            loge(sb.toString());
        }

        // If we just configured or lost IP configuration, do the needful.
        // We don't just call handleSuccessfulIpConfiguration() or handleIpConfigurationLost()
        // here because those should only be called if we're attempting to connect or already
        // connected, whereas updateLinkProperties can be called at any time.
        switch (reason) {
            case DhcpStateMachine.DHCP_SUCCESS:
            case CMD_STATIC_IP_SUCCESS:
                // IPv4 provisioning succeded. Advance to connected state.
                sendMessage(CMD_IP_CONFIGURATION_SUCCESSFUL);
                if (!isProvisioned) {
                    // Can never happen unless DHCP reports success but isProvisioned thinks the
                    // resulting configuration is invalid (e.g., no IPv4 address, or the state in
                    // mLinkProperties is out of sync with reality, or there's a bug in this code).
                    // TODO: disconnect here instead. If our configuration is not usable, there's no
                    // point in staying connected, and if mLinkProperties is out of sync with
                    // reality, that will cause problems in the future.
                    loge("IPv4 config succeeded, but not provisioned");
                }
                break;

            case DhcpStateMachine.DHCP_FAILURE:
                // DHCP failed. If we're not already provisioned, or we had IPv4 and now lost it,
                // give up and disconnect.
                // If we're already provisioned (e.g., IPv6-only network), stay connected.
                if (!isProvisioned || lostIPv4Provisioning) {
                    sendMessage(CMD_IP_CONFIGURATION_LOST);
                } else {
                    // DHCP failed, but we're provisioned (e.g., if we're on an IPv6-only network).
                    sendMessage(CMD_IP_CONFIGURATION_SUCCESSFUL);

                    // To be sure we don't get stuck with a non-working network if all we had is
                    // IPv4, remove the IPv4 address from the interface (since we're using DHCP,
                    // and DHCP failed). If we had an IPv4 address before, the deletion of the
                    // address  will cause a CMD_UPDATE_LINKPROPERTIES. If the IPv4 address was
                    // necessary for provisioning, its deletion will cause us to disconnect.
                    //
                    // This shouldn't be needed, because on an IPv4-only network a DHCP failure will
                    // have empty DhcpResults and thus empty LinkProperties, and isProvisioned will
                    // not return true if we're using DHCP and don't have an IPv4 default route. So
                    // for now it's only here for extra redundancy. However, it will increase
                    // robustness if we move to getting IPv4 routes from netlink as well.
                    loge("DHCP failure: provisioned, clearing IPv4 address.");
                    if (!clearIPv4Address(mInterfaceName)) {
                        sendMessage(CMD_IP_CONFIGURATION_LOST);
                    }
                }
                break;

            case CMD_STATIC_IP_FAILURE:
                // Static configuration was invalid, or an error occurred in applying it. Give up.
                sendMessage(CMD_IP_CONFIGURATION_LOST);
                break;

            case CMD_UPDATE_LINKPROPERTIES:
                // IP addresses, DNS servers, etc. changed. Act accordingly.
                if (wasProvisioned && !isProvisioned) {
                    // We no longer have a usable network configuration. Disconnect.
                    sendMessage(CMD_IP_CONFIGURATION_LOST);
                } else if (!wasProvisioned && isProvisioned) {
                    // We have a usable IPv6-only config. Advance to connected state.
                    sendMessage(CMD_IP_CONFIGURATION_SUCCESSFUL);
                }
                if (linkChanged && getNetworkDetailedState() == DetailedState.CONNECTED) {
                    // If anything has changed and we're already connected, send out a notification.
                    sendLinkConfigurationChangedBroadcast();
                }
                break;
        }
    }

    /**
     * Clears all our link properties.
     */
    private void clearLinkProperties() {
        // Clear the link properties obtained from DHCP and netlink.
        synchronized (mDhcpResultsLock) {
            if (mDhcpResults != null) {
                mDhcpResults.clear();
            }
        }
        mNetlinkTracker.clearLinkProperties();
        if (mIpReachabilityMonitor != null) {
            mIpReachabilityMonitor.clearLinkProperties();
        }

        // Now clear the merged link properties.
        mLinkProperties.clear();
        if (mNetworkAgent != null) mNetworkAgent.sendLinkProperties(mLinkProperties);
    }

    /**
     * try to update default route MAC address.
     */
    private String updateDefaultRouteMacAddress(int timeout) {
        String address = null;
        for (RouteInfo route : mLinkProperties.getRoutes()) {
            if (route.isDefaultRoute() && route.hasGateway()) {
                InetAddress gateway = route.getGateway();
                if (gateway instanceof Inet4Address) {
                    if (PDBG) {
                        loge("updateDefaultRouteMacAddress found Ipv4 default :"
                                + gateway.getHostAddress());
                    }
                    address = macAddressFromRoute(gateway.getHostAddress());
                    /* The gateway's MAC address is known */
                    if ((address == null) && (timeout > 0)) {
                        boolean reachable = false;
                        try {
                            reachable = gateway.isReachable(timeout);
                        } catch (Exception e) {
                            loge("updateDefaultRouteMacAddress exception reaching :"
                                    + gateway.getHostAddress());

                        } finally {
                            if (reachable == true) {

                                address = macAddressFromRoute(gateway.getHostAddress());
                                if (PDBG) {
                                    loge("updateDefaultRouteMacAddress reachable (tried again) :"
                                            + gateway.getHostAddress() + " found " + address);
                                }
                            }
                        }
                    }
                    if (address != null) {
                        mWifiConfigStore.setDefaultGwMacAddress(mLastNetworkId, address);
                    }
                }
            }
        }
        return address;
    }

    void sendScanResultsAvailableBroadcast(boolean scanSucceeded) {
        Intent intent = new Intent(WifiManager.SCAN_RESULTS_AVAILABLE_ACTION);
        intent.addFlags(Intent.FLAG_RECEIVER_REGISTERED_ONLY_BEFORE_BOOT);
        intent.putExtra(WifiManager.EXTRA_RESULTS_UPDATED, scanSucceeded);
        mContext.sendBroadcastAsUser(intent, UserHandle.ALL);
    }

    private void sendRssiChangeBroadcast(final int newRssi) {
        try {
            mBatteryStats.noteWifiRssiChanged(newRssi);
        } catch (RemoteException e) {
            // Won't happen.
        }
        Intent intent = new Intent(WifiManager.RSSI_CHANGED_ACTION);
        intent.addFlags(Intent.FLAG_RECEIVER_REGISTERED_ONLY_BEFORE_BOOT);
        intent.putExtra(WifiManager.EXTRA_NEW_RSSI, newRssi);
        mContext.sendStickyBroadcastAsUser(intent, UserHandle.ALL);
    }

    private void sendNetworkStateChangeBroadcast(String bssid) {
        Intent intent = new Intent(WifiManager.NETWORK_STATE_CHANGED_ACTION);
        intent.addFlags(Intent.FLAG_RECEIVER_REGISTERED_ONLY_BEFORE_BOOT);
        intent.putExtra(WifiManager.EXTRA_NETWORK_INFO, new NetworkInfo(mNetworkInfo));
        intent.putExtra(WifiManager.EXTRA_LINK_PROPERTIES, new LinkProperties(mLinkProperties));
        if (bssid != null)
            intent.putExtra(WifiManager.EXTRA_BSSID, bssid);
        if (mNetworkInfo.getDetailedState() == DetailedState.VERIFYING_POOR_LINK ||
                mNetworkInfo.getDetailedState() == DetailedState.CONNECTED) {
            // We no longer report MAC address to third-parties and our code does
            // not rely on this broadcast, so just send the default MAC address.
            WifiInfo sentWifiInfo = new WifiInfo(mWifiInfo);
            sentWifiInfo.setMacAddress(WifiInfo.DEFAULT_MAC_ADDRESS);
            intent.putExtra(WifiManager.EXTRA_WIFI_INFO, sentWifiInfo);
        }
        mContext.sendStickyBroadcastAsUser(intent, UserHandle.ALL);
    }

    private WifiInfo getWiFiInfoForUid(int uid) {
        if (Binder.getCallingUid() == Process.myUid()) {
            return mWifiInfo;
        }

        WifiInfo result = new WifiInfo(mWifiInfo);
        result.setMacAddress(WifiInfo.DEFAULT_MAC_ADDRESS);

        IBinder binder = ServiceManager.getService("package");
        IPackageManager packageManager = IPackageManager.Stub.asInterface(binder);

        try {
            if (packageManager.checkUidPermission(Manifest.permission.LOCAL_MAC_ADDRESS,
                    uid) == PackageManager.PERMISSION_GRANTED) {
                result.setMacAddress(mWifiInfo.getMacAddress());
            }
        } catch (RemoteException e) {
            Log.e(TAG, "Error checking receiver permission", e);
        }

        return result;
    }

    private void sendLinkConfigurationChangedBroadcast() {
        Intent intent = new Intent(WifiManager.LINK_CONFIGURATION_CHANGED_ACTION);
        intent.addFlags(Intent.FLAG_RECEIVER_REGISTERED_ONLY_BEFORE_BOOT);
        intent.putExtra(WifiManager.EXTRA_LINK_PROPERTIES, new LinkProperties(mLinkProperties));
        mContext.sendBroadcastAsUser(intent, UserHandle.ALL);
    }

    private void sendSupplicantConnectionChangedBroadcast(boolean connected) {
        Intent intent = new Intent(WifiManager.SUPPLICANT_CONNECTION_CHANGE_ACTION);
        intent.addFlags(Intent.FLAG_RECEIVER_REGISTERED_ONLY_BEFORE_BOOT);
        intent.putExtra(WifiManager.EXTRA_SUPPLICANT_CONNECTED, connected);
        mContext.sendBroadcastAsUser(intent, UserHandle.ALL);
    }

    /**
     * Record the detailed state of a network.
     *
     * @param state the new {@code DetailedState}
     */
    private boolean setNetworkDetailedState(NetworkInfo.DetailedState state) {
        boolean hidden = false;

        if (linkDebouncing || isRoaming()) {
            // There is generally a confusion in the system about colluding
            // WiFi Layer 2 state (as reported by supplicant) and the Network state
            // which leads to multiple confusion.
            //
            // If link is de-bouncing or roaming, we already have an IP address
            // as well we were connected and are doing L2 cycles of
            // reconnecting or renewing IP address to check that we still have it
            // This L2 link flapping should ne be reflected into the Network state
            // which is the state of the WiFi Network visible to Layer 3 and applications
            // Note that once debouncing and roaming are completed, we will
            // set the Network state to where it should be, or leave it as unchanged
            //
            hidden = true;
        }
        if (DBG) {
            log("setDetailed state, old ="
                    + mNetworkInfo.getDetailedState() + " and new state=" + state
                    + " hidden=" + hidden);
        }
        if (mNetworkInfo.getExtraInfo() != null && mWifiInfo.getSSID() != null) {
            // Always indicate that SSID has changed
            if (!mNetworkInfo.getExtraInfo().equals(mWifiInfo.getSSID())) {
                if (DBG) {
                    log("setDetailed state send new extra info" + mWifiInfo.getSSID());
                }
                mNetworkInfo.setExtraInfo(mWifiInfo.getSSID());
                sendNetworkStateChangeBroadcast(null);
            }
        }
        if (hidden == true) {
            return false;
        }

        if (state != mNetworkInfo.getDetailedState()) {
            mNetworkInfo.setDetailedState(state, null, mWifiInfo.getSSID());
            if (mNetworkAgent != null) {
                mNetworkAgent.sendNetworkInfo(mNetworkInfo);
            }
            sendNetworkStateChangeBroadcast(null);
            return true;
        }
        return false;
    }

    private DetailedState getNetworkDetailedState() {
        return mNetworkInfo.getDetailedState();
    }

    private SupplicantState handleSupplicantStateChange(Message message) {
        StateChangeResult stateChangeResult = (StateChangeResult) message.obj;
        SupplicantState state = stateChangeResult.state;
        // Supplicant state change
        // [31-13] Reserved for future use
        // [8 - 0] Supplicant state (as defined in SupplicantState.java)
        // 50023 supplicant_state_changed (custom|1|5)
        mWifiInfo.setSupplicantState(state);
        // Network id is only valid when we start connecting
        if (SupplicantState.isConnecting(state)) {
            mWifiInfo.setNetworkId(stateChangeResult.networkId);
        } else {
            mWifiInfo.setNetworkId(WifiConfiguration.INVALID_NETWORK_ID);
        }

        mWifiInfo.setBSSID(stateChangeResult.BSSID);

        if (mWhiteListedSsids != null
                && mWhiteListedSsids.length > 0
                && stateChangeResult.wifiSsid != null) {
            String SSID = stateChangeResult.wifiSsid.toString();
            String currentSSID = mWifiInfo.getSSID();
            if (SSID != null
                    && currentSSID != null
                    && !SSID.equals(WifiSsid.NONE)) {
                    // Remove quote before comparing
                    if (SSID.length() >= 2 && SSID.charAt(0) == '"'
                            && SSID.charAt(SSID.length() - 1) == '"')
                    {
                        SSID = SSID.substring(1, SSID.length() - 1);
                    }
                    if (currentSSID.length() >= 2 && currentSSID.charAt(0) == '"'
                            && currentSSID.charAt(currentSSID.length() - 1) == '"') {
                        currentSSID = currentSSID.substring(1, currentSSID.length() - 1);
                    }
                    if ((!SSID.equals(currentSSID)) && (getCurrentState() == mConnectedState)) {
                        lastConnectAttempt = System.currentTimeMillis();
                        targetWificonfiguration
                            = mWifiConfigStore.getWifiConfiguration(mWifiInfo.getNetworkId());
                        transitionTo(mRoamingState);
                    }
             }
        }

        mWifiInfo.setSSID(stateChangeResult.wifiSsid);
        mWifiInfo.setEphemeral(mWifiConfigStore.isEphemeral(mWifiInfo.getNetworkId()));

        mSupplicantStateTracker.sendMessage(Message.obtain(message));

        return state;
    }

    /**
     * Resets the Wi-Fi Connections by clearing any state, resetting any sockets
     * using the interface, stopping DHCP & disabling interface
     */
    private void handleNetworkDisconnect() {
        if (DBG) log("handleNetworkDisconnect: Stopping DHCP and clearing IP"
                + " stack:" + Thread.currentThread().getStackTrace()[2].getMethodName()
                + " - " + Thread.currentThread().getStackTrace()[3].getMethodName()
                + " - " + Thread.currentThread().getStackTrace()[4].getMethodName()
                + " - " + Thread.currentThread().getStackTrace()[5].getMethodName());


        clearCurrentConfigBSSID("handleNetworkDisconnect");

        stopDhcp();

        try {
            mNwService.clearInterfaceAddresses(mInterfaceName);
            mNwService.disableIpv6(mInterfaceName);
        } catch (Exception e) {
            loge("Failed to clear addresses or disable ipv6" + e);
        }

        /* Reset data structures */
        mBadLinkspeedcount = 0;
        mWifiInfo.reset();
        linkDebouncing = false;
        /* Reset roaming parameters */
        mAutoRoaming = WifiAutoJoinController.AUTO_JOIN_IDLE;

        /**
         *  fullBandConnectedTimeIntervalMilli:
         *  - start scans at mWifiConfigStore.wifiAssociatedShortScanIntervalMilli seconds interval
         *  - exponentially increase to mWifiConfigStore.associatedFullScanMaxIntervalMilli
         *  Initialize to sane value = 20 seconds
         */
        fullBandConnectedTimeIntervalMilli = 20 * 1000;

        setNetworkDetailedState(DetailedState.DISCONNECTED);
        if (mNetworkAgent != null) {
            mNetworkAgent.sendNetworkInfo(mNetworkInfo);
            mNetworkAgent = null;
        }
        mWifiConfigStore.updateStatus(mLastNetworkId, DetailedState.DISCONNECTED);

        /* Clear network properties */
        clearLinkProperties();

        /* Cend event to CM & network change broadcast */
        sendNetworkStateChangeBroadcast(mLastBssid);

        /* Cancel auto roam requests */
        autoRoamSetBSSID(mLastNetworkId, "any");

        mLastBssid = null;
        registerDisconnected();
        mLastNetworkId = WifiConfiguration.INVALID_NETWORK_ID;
    }

    private void handleSupplicantConnectionLoss(boolean killSupplicant) {
        /* Socket connection can be lost when we do a graceful shutdown
        * or when the driver is hung. Ensure supplicant is stopped here.
        */
        if (killSupplicant) {
            mWifiMonitor.killSupplicant(mP2pSupported);
        }
        mWifiNative.closeSupplicantConnection();
        sendSupplicantConnectionChangedBroadcast(false);
        setWifiState(WIFI_STATE_DISABLED);
    }

    void handlePreDhcpSetup() {
        mDhcpActive = true;
        if (!mBluetoothConnectionActive) {
            /*
             * There are problems setting the Wi-Fi driver's power
             * mode to active when bluetooth coexistence mode is
             * enabled or sense.
             * <p>
             * We set Wi-Fi to active mode when
             * obtaining an IP address because we've found
             * compatibility issues with some routers with low power
             * mode.
             * <p>
             * In order for this active power mode to properly be set,
             * we disable coexistence mode until we're done with
             * obtaining an IP address.  One exception is if we
             * are currently connected to a headset, since disabling
             * coexistence would interrupt that connection.
             */
            // Disable the coexistence mode
            mWifiNative.setBluetoothCoexistenceMode(
                    mWifiNative.BLUETOOTH_COEXISTENCE_MODE_DISABLED);
        }

        // Disable power save and suspend optimizations during DHCP
        // Note: The order here is important for now. Brcm driver changes
        // power settings when we control suspend mode optimizations.
        // TODO: Remove this comment when the driver is fixed.
        setSuspendOptimizationsNative(SUSPEND_DUE_TO_DHCP, false);
        mWifiNative.setPowerSave(false);

        // Update link layer stats
        getWifiLinkLayerStats(false);

        /* P2p discovery breaks dhcp, shut it down in order to get through this */
        Message msg = new Message();
        msg.what = WifiP2pServiceImpl.BLOCK_DISCOVERY;
        msg.arg1 = WifiP2pServiceImpl.ENABLED;
        msg.arg2 = DhcpStateMachine.CMD_PRE_DHCP_ACTION_COMPLETE;
        msg.obj = mDhcpStateMachine;
        mWifiP2pChannel.sendMessage(msg);
    }


    private boolean useLegacyDhcpClient() {
        return Settings.Global.getInt(
                mContext.getContentResolver(),
                Settings.Global.LEGACY_DHCP_CLIENT, 0) == 1;
    }

    private void maybeInitDhcpStateMachine() {
        if (mDhcpStateMachine == null) {
            if (useLegacyDhcpClient()) {
                mDhcpStateMachine = DhcpStateMachine.makeDhcpStateMachine(
                        mContext, WifiStateMachine.this, mInterfaceName);
            } else {
                mDhcpStateMachine = DhcpClient.makeDhcpStateMachine(
                        mContext, WifiStateMachine.this, mInterfaceName);
            }
        }
    }

    void startDhcp() {
        maybeInitDhcpStateMachine();
        mDhcpStateMachine.registerForPreDhcpNotification();
        mDhcpStateMachine.sendMessage(DhcpStateMachine.CMD_START_DHCP);
    }

    void renewDhcp() {
        maybeInitDhcpStateMachine();
        mDhcpStateMachine.registerForPreDhcpNotification();
        mDhcpStateMachine.sendMessage(DhcpStateMachine.CMD_RENEW_DHCP);
    }

    void stopDhcp() {
        if (mDhcpStateMachine != null) {
            /* In case we were in middle of DHCP operation restore back powermode */
            handlePostDhcpSetup();
            mDhcpStateMachine.sendMessage(DhcpStateMachine.CMD_STOP_DHCP);
        }
    }

    void handlePostDhcpSetup() {
        /* Restore power save and suspend optimizations */
        setSuspendOptimizationsNative(SUSPEND_DUE_TO_DHCP, true);
        mWifiNative.setPowerSave(true);

        mWifiP2pChannel.sendMessage(WifiP2pServiceImpl.BLOCK_DISCOVERY, WifiP2pServiceImpl.DISABLED);

        // Set the coexistence mode back to its default value
        mWifiNative.setBluetoothCoexistenceMode(
                mWifiNative.BLUETOOTH_COEXISTENCE_MODE_SENSE);

        mDhcpActive = false;
    }

    void connectScanningService() {

        if (mWifiScanner == null) {
            mWifiScanner = (WifiScanner) mContext.getSystemService(Context.WIFI_SCANNING_SERVICE);
        }
    }

    private void handleIPv4Success(DhcpResults dhcpResults, int reason) {

        if (PDBG) {
            loge("wifistatemachine handleIPv4Success <" + dhcpResults.toString() + ">");
            loge("link address " + dhcpResults.ipAddress);
        }

        Inet4Address addr;
        synchronized (mDhcpResultsLock) {
            mDhcpResults = dhcpResults;
            addr = (Inet4Address) dhcpResults.ipAddress.getAddress();
        }

        if (isRoaming()) {
            int previousAddress = mWifiInfo.getIpAddress();
            int newAddress = NetworkUtils.inetAddressToInt(addr);
            if (previousAddress != newAddress) {
                loge("handleIPv4Success, roaming and address changed" +
                        mWifiInfo + " got: " + addr);
            }
        }
        mWifiInfo.setInetAddress(addr);
        mWifiInfo.setMeteredHint(dhcpResults.hasMeteredHint());
        updateLinkProperties(reason);
    }

    private void handleSuccessfulIpConfiguration() {
        mLastSignalLevel = -1; // Force update of signal strength
        WifiConfiguration c = getCurrentWifiConfiguration();
        if (c != null) {
            // Reset IP failure tracking
            c.numConnectionFailures = 0;

            // Tell the framework whether the newly connected network is trusted or untrusted.
            updateCapabilities(c);
        }
        if (c != null) {
            ScanResult result = getCurrentScanResult();
            if (result == null) {
                loge("WifiStateMachine: handleSuccessfulIpConfiguration and no scan results" +
                        c.configKey());
            } else {
                // Clear the per BSSID failure count
                result.numIpConfigFailures = 0;
                // Clear the WHOLE BSSID blacklist, which means supplicant is free to retry
                // any BSSID, even though it may already have a non zero ip failure count,
                // this will typically happen if the user walks away and come back to his arrea
                // TODO: implement blacklisting based on a timer, i.e. keep BSSID blacklisted
                // in supplicant for a couple of hours or a day
                mWifiConfigStore.clearBssidBlacklist();
            }
        }
    }

    private void handleIPv4Failure(int reason) {
        synchronized(mDhcpResultsLock) {
             if (mDhcpResults != null) {
                 mDhcpResults.clear();
             }
        }
        if (PDBG) {
            loge("wifistatemachine handleIPv4Failure");
        }
        updateLinkProperties(reason);
    }

    private void handleIpConfigurationLost() {
        mWifiInfo.setInetAddress(null);
        mWifiInfo.setMeteredHint(false);

        mWifiConfigStore.handleSSIDStateChange(mLastNetworkId, false,
                "DHCP FAILURE", mWifiInfo.getBSSID());

        /* DHCP times out after about 30 seconds, we do a
         * disconnect thru supplicant, we will let autojoin retry connecting to the network
         */
        mWifiNative.disconnect();
    }

    // TODO: De-duplicated this and handleIpConfigurationLost().
    private void handleIpReachabilityLost() {
        // No need to be told about any additional neighbors that might also
        // become unreachable--quiet them now while we start disconnecting.
        if (mIpReachabilityMonitor != null) {
            mIpReachabilityMonitor.clearLinkProperties();
        }

        mWifiInfo.setInetAddress(null);
        mWifiInfo.setMeteredHint(false);

        // TODO: Determine whether to call some form of mWifiConfigStore.handleSSIDStateChange().

        // Disconnect via supplicant, and let autojoin retry connecting to the network.
        mWifiNative.disconnect();
    }

    private int convertFrequencyToChannelNumber(int frequency) {
        if (frequency >= 2412 && frequency <= 2484) {
            return (frequency -2412) / 5 + 1;
        } else if (frequency >= 5170  &&  frequency <=5825) {
            //DFS is included
            return (frequency -5170) / 5 + 34;
        } else {
            return 0;
        }
    }

    private int chooseApChannel(int apBand) {
        int apChannel;
        int[] channel;

        if (apBand == 0)  {
            if (mWifiApConfigStore.allowed2GChannel == null ||
                    mWifiApConfigStore.allowed2GChannel.size() == 0) {
                //most safe channel to use
                if(DBG) {
                    Log.d(TAG, "No specified 2G allowed channel list");
                }
                apChannel = 6;
            } else {
                int index = mRandom.nextInt(mWifiApConfigStore.allowed2GChannel.size());
                apChannel = mWifiApConfigStore.allowed2GChannel.get(index).intValue();
            }
        } else {
            //5G without DFS
            channel = mWifiNative.getChannelsForBand(2);
            if (channel != null && channel.length > 0) {
                apChannel = channel[mRandom.nextInt(channel.length)];
                apChannel = convertFrequencyToChannelNumber(apChannel);
            } else {
                Log.e(TAG, "SoftAp do not get available channel list");
                apChannel = 0;
            }
        }

        if(DBG) {
            Log.d(TAG, "SoftAp set on channel " + apChannel);
        }

        return apChannel;
    }

    /* SoftAP configuration */
    private boolean enableSoftAp() {
        if (WifiNative.getInterfaces() != 0) {
            if (!mWifiNative.toggleInterface(0)) {
                if (DBG) Log.e(TAG, "toggleInterface failed");
                return false;
            }
        } else {
            if (DBG) Log.d(TAG, "No interfaces to toggle");
        }

        try {
            mNwService.wifiFirmwareReload(mInterfaceName, "AP");
            if (DBG) Log.d(TAG, "Firmware reloaded in AP mode");
        } catch (Exception e) {
            Log.e(TAG, "Failed to reload AP firmware " + e);
        }

        if (WifiNative.startHal() == false) {
            /* starting HAL is optional */
            Log.e(TAG, "Failed to start HAL");
        }
        return true;
    }

    /* Current design is to not set the config on a running hostapd but instead
     * stop and start tethering when user changes config on a running access point
     *
     * TODO: Add control channel setup through hostapd that allows changing config
     * on a running daemon
     */
    private void startSoftApWithConfig(final WifiConfiguration configuration) {
        // set channel
        final WifiConfiguration config = new WifiConfiguration(configuration);

        if (DBG) {
            Log.d(TAG, "SoftAp config channel is: " + config.apChannel);
        }

        //We need HAL support to set country code and get available channel list, if HAL is
        //not available, like razor, we regress to original implementaion (2GHz, channel 6)
        if (mWifiNative.isHalStarted()) {
            //set country code through HAL Here
            if (mSetCountryCode != null) {
                if (!mWifiNative.setCountryCodeHal(mSetCountryCode.toUpperCase(Locale.ROOT))) {
                    if (config.apBand != 0) {
                        Log.e(TAG, "Fail to set country code. Can not setup Softap on 5GHz");
                        //countrycode is mandatory for 5GHz
                        sendMessage(CMD_START_AP_FAILURE, WifiManager.SAP_START_FAILURE_GENERAL);
                        return;
                    }
                }
            } else {
                if (config.apBand != 0) {
                    //countrycode is mandatory for 5GHz
                    Log.e(TAG, "Can not setup softAp on 5GHz without country code!");
                    sendMessage(CMD_START_AP_FAILURE, WifiManager.SAP_START_FAILURE_GENERAL);
                    return;
                }
            }

            if (config.apChannel == 0) {
                config.apChannel = chooseApChannel(config.apBand);
                if (config.apChannel == 0) {
                    //fail to get available channel
                    sendMessage(CMD_START_AP_FAILURE, WifiManager.SAP_START_FAILURE_NO_CHANNEL);
                    return;
                }
            }
        } else {
            //for some old device, wifiHal may not be supported
            config.apChannel = 0;
            config.apChannel = 6;
        }
        // Start hostapd on a separate thread
        new Thread(new Runnable() {
            public void run() {
                try {
                    mNwService.startAccessPoint(config, mInterfaceName);
                } catch (Exception e) {
                    loge("Exception in softap start " + e);
                    try {
                        mNwService.stopAccessPoint(mInterfaceName);
                        mNwService.startAccessPoint(config, mInterfaceName);
                    } catch (Exception e1) {
                        loge("Exception in softap re-start " + e1);
                        sendMessage(CMD_START_AP_FAILURE, WifiManager.SAP_START_FAILURE_GENERAL);
                        return;
                    }
                }
                if (DBG) log("Soft AP start successful");
                sendMessage(CMD_START_AP_SUCCESS);
            }
        }).start();
    }

    private byte[] macAddressFromString(String macString) {
        String[] macBytes = macString.split(":");
        if (macBytes.length != 6) {
            throw new IllegalArgumentException("MAC address should be 6 bytes long!");
        }
        byte[] mac = new byte[6];
        for (int i = 0; i < macBytes.length; i++) {
            Integer hexVal = Integer.parseInt(macBytes[i], 16);
            mac[i] = hexVal.byteValue();
        }
        return mac;
    }

    /*
     * Read a MAC address in /proc/arp/table, used by WifistateMachine
     * so as to record MAC address of default gateway.
     **/
    private String macAddressFromRoute(String ipAddress) {
        String macAddress = null;
        BufferedReader reader = null;
        try {
            reader = new BufferedReader(new FileReader("/proc/net/arp"));

            // Skip over the line bearing colum titles
            String line = reader.readLine();

            while ((line = reader.readLine()) != null) {
                String[] tokens = line.split("[ ]+");
                if (tokens.length < 6) {
                    continue;
                }

                // ARP column format is
                // Address HWType HWAddress Flags Mask IFace
                String ip = tokens[0];
                String mac = tokens[3];

                if (ipAddress.equals(ip)) {
                    macAddress = mac;
                    break;
                }
            }

            if (macAddress == null) {
                loge("Did not find remoteAddress {" + ipAddress + "} in " +
                        "/proc/net/arp");
            }

        } catch (FileNotFoundException e) {
            loge("Could not open /proc/net/arp to lookup mac address");
        } catch (IOException e) {
            loge("Could not read /proc/net/arp to lookup mac address");
        } finally {
            try {
                if (reader != null) {
                    reader.close();
                }
            } catch (IOException e) {
                // Do nothing
            }
        }
        return macAddress;

    }

    private class WifiNetworkFactory extends NetworkFactory {
        public WifiNetworkFactory(Looper l, Context c, String TAG, NetworkCapabilities f) {
            super(l, c, TAG, f);
        }

        @Override
        protected void needNetworkFor(NetworkRequest networkRequest, int score) {
            ++mConnectionRequests;
        }

        @Override
        protected void releaseNetworkFor(NetworkRequest networkRequest) {
            --mConnectionRequests;
        }

        public void dump(FileDescriptor fd, PrintWriter pw, String[] args) {
            pw.println("mConnectionRequests " + mConnectionRequests);
        }

    }

    private class UntrustedWifiNetworkFactory extends NetworkFactory {
        private int mUntrustedReqCount;

        public UntrustedWifiNetworkFactory(Looper l, Context c, String tag, NetworkCapabilities f) {
            super(l, c, tag, f);
        }

        @Override
        protected void needNetworkFor(NetworkRequest networkRequest, int score) {
            if (!networkRequest.networkCapabilities.hasCapability(
                    NetworkCapabilities.NET_CAPABILITY_TRUSTED)) {
                if (++mUntrustedReqCount == 1) {
                    mWifiAutoJoinController.setAllowUntrustedConnections(true);
                }
            }
        }

        @Override
        protected void releaseNetworkFor(NetworkRequest networkRequest) {
            if (!networkRequest.networkCapabilities.hasCapability(
                    NetworkCapabilities.NET_CAPABILITY_TRUSTED)) {
                if (--mUntrustedReqCount == 0) {
                    mWifiAutoJoinController.setAllowUntrustedConnections(false);
                }
            }
        }

        public void dump(FileDescriptor fd, PrintWriter pw, String[] args) {
            pw.println("mUntrustedReqCount " + mUntrustedReqCount);
        }
    }

    void maybeRegisterNetworkFactory() {
        if (mNetworkFactory == null) {
            checkAndSetConnectivityInstance();
            if (mCm != null) {
                mNetworkFactory = new WifiNetworkFactory(getHandler().getLooper(), mContext,
                        NETWORKTYPE, mNetworkCapabilitiesFilter);
                mNetworkFactory.setScoreFilter(60);
                mNetworkFactory.register();

                // We can't filter untrusted network in the capabilities filter because a trusted
                // network would still satisfy a request that accepts untrusted ones.
                mUntrustedNetworkFactory = new UntrustedWifiNetworkFactory(getHandler().getLooper(),
                        mContext, NETWORKTYPE_UNTRUSTED, mNetworkCapabilitiesFilter);
                mUntrustedNetworkFactory.setScoreFilter(Integer.MAX_VALUE);
                mUntrustedNetworkFactory.register();
            }
        }
    }

    /********************************************************
     * HSM states
     *******************************************************/

    class DefaultState extends State {
        @Override
        public boolean processMessage(Message message) {
            logStateAndMessage(message, getClass().getSimpleName());

            switch (message.what) {
                case AsyncChannel.CMD_CHANNEL_HALF_CONNECTED: {
                    AsyncChannel ac = (AsyncChannel) message.obj;
                    if (ac == mWifiP2pChannel) {
                        if (message.arg1 == AsyncChannel.STATUS_SUCCESSFUL) {
                            mWifiP2pChannel.sendMessage(AsyncChannel.CMD_CHANNEL_FULL_CONNECTION);
                        } else {
                            loge("WifiP2pService connection failure, error=" + message.arg1);
                        }
                    } else {
                        loge("got HALF_CONNECTED for unknown channel");
                    }
                    break;
                }
                case AsyncChannel.CMD_CHANNEL_DISCONNECTED: {
                    AsyncChannel ac = (AsyncChannel) message.obj;
                    if (ac == mWifiP2pChannel) {
                        loge("WifiP2pService channel lost, message.arg1 =" + message.arg1);
                        //TODO: Re-establish connection to state machine after a delay
                        // mWifiP2pChannel.connect(mContext, getHandler(),
                        // mWifiP2pManager.getMessenger());
                    }
                    break;
                }
                case CMD_BLUETOOTH_ADAPTER_STATE_CHANGE:
                    mBluetoothConnectionActive = (message.arg1 !=
                            BluetoothAdapter.STATE_DISCONNECTED);
                    break;
                    /* Synchronous call returns */
                case CMD_PING_SUPPLICANT:
                case CMD_ENABLE_NETWORK:
                case CMD_ADD_OR_UPDATE_NETWORK:
                case CMD_REMOVE_NETWORK:
                case CMD_SAVE_CONFIG:
                    replyToMessage(message, message.what, FAILURE);
                    break;
                case CMD_GET_CAPABILITY_FREQ:
                    replyToMessage(message, message.what, null);
                    break;
                case CMD_GET_CONFIGURED_NETWORKS:
                    replyToMessage(message, message.what, (List<WifiConfiguration>) null);
                    break;
                case CMD_GET_PRIVILEGED_CONFIGURED_NETWORKS:
                    replyToMessage(message, message.what, (List<WifiConfiguration>) null);
                    break;
                case CMD_ENABLE_RSSI_POLL:
                    mEnableRssiPolling = (message.arg1 == 1);
                    break;
                case CMD_SET_HIGH_PERF_MODE:
                    if (message.arg1 == 1) {
                        setSuspendOptimizations(SUSPEND_DUE_TO_HIGH_PERF, false);
                    } else {
                        setSuspendOptimizations(SUSPEND_DUE_TO_HIGH_PERF, true);
                    }
                    break;
                case CMD_BOOT_COMPLETED:
                    maybeRegisterNetworkFactory();
                    break;
                case CMD_SCREEN_STATE_CHANGED:
                    handleScreenStateChanged(message.arg1 != 0);
                    break;
                    /* Discard */
                case CMD_START_SCAN:
                    messageHandlingStatus = MESSAGE_HANDLING_STATUS_DISCARD;
                    break;
                case CMD_START_SUPPLICANT:
                case CMD_STOP_SUPPLICANT:
                case CMD_STOP_SUPPLICANT_FAILED:
                case CMD_START_DRIVER:
                case CMD_STOP_DRIVER:
                case CMD_DELAYED_STOP_DRIVER:
                case CMD_DRIVER_START_TIMED_OUT:
                case CMD_START_AP:
                case CMD_START_AP_SUCCESS:
                case CMD_START_AP_FAILURE:
                case CMD_STOP_AP:
                case CMD_TETHER_STATE_CHANGE:
                case CMD_TETHER_NOTIFICATION_TIMED_OUT:
                case CMD_DISCONNECT:
                case CMD_RECONNECT:
                case CMD_REASSOCIATE:
                case CMD_RELOAD_TLS_AND_RECONNECT:
                case WifiMonitor.SUP_CONNECTION_EVENT:
                case WifiMonitor.SUP_DISCONNECTION_EVENT:
                case WifiMonitor.NETWORK_CONNECTION_EVENT:
                case WifiMonitor.NETWORK_DISCONNECTION_EVENT:
                case WifiMonitor.SCAN_RESULTS_EVENT:
                case WifiMonitor.SCAN_FAILED_EVENT:
                case WifiMonitor.SUPPLICANT_STATE_CHANGE_EVENT:
                case WifiMonitor.AUTHENTICATION_FAILURE_EVENT:
                case WifiMonitor.ASSOCIATION_REJECTION_EVENT:
                case WifiMonitor.WPS_OVERLAP_EVENT:
                case CMD_BLACKLIST_NETWORK:
                case CMD_CLEAR_BLACKLIST:
                case CMD_SET_OPERATIONAL_MODE:
                case CMD_SET_COUNTRY_CODE:
                case CMD_SET_FREQUENCY_BAND:
                case CMD_RSSI_POLL:
                case CMD_ENABLE_ALL_NETWORKS:
                case DhcpStateMachine.CMD_PRE_DHCP_ACTION:
                case DhcpStateMachine.CMD_POST_DHCP_ACTION:
                /* Handled by WifiApConfigStore */
                case CMD_SET_AP_CONFIG:
                case CMD_SET_AP_CONFIG_COMPLETED:
                case CMD_REQUEST_AP_CONFIG:
                case CMD_RESPONSE_AP_CONFIG:
                case WifiWatchdogStateMachine.POOR_LINK_DETECTED:
                case WifiWatchdogStateMachine.GOOD_LINK_DETECTED:
                case CMD_NO_NETWORKS_PERIODIC_SCAN:
                case CMD_DISABLE_P2P_RSP:
                case WifiMonitor.SUP_REQUEST_IDENTITY:
                case CMD_TEST_NETWORK_DISCONNECT:
                case CMD_OBTAINING_IP_ADDRESS_WATCHDOG_TIMER:
                case WifiMonitor.SUP_REQUEST_SIM_AUTH:
                case CMD_TARGET_BSSID:
                case CMD_AUTO_CONNECT:
                case CMD_AUTO_ROAM:
                case CMD_AUTO_SAVE_NETWORK:
                case CMD_ASSOCIATED_BSSID:
                case CMD_UNWANTED_NETWORK:
                case CMD_DISCONNECTING_WATCHDOG_TIMER:
                case CMD_ROAM_WATCHDOG_TIMER:
                case CMD_DISABLE_EPHEMERAL_NETWORK:
                case CMD_RESTART_AUTOJOIN_OFFLOAD:
                case CMD_STARTED_PNO_DBG:
                case CMD_STARTED_GSCAN_DBG:
                case CMD_UPDATE_ASSOCIATED_SCAN_PERMISSION:
                    messageHandlingStatus = MESSAGE_HANDLING_STATUS_DISCARD;
                    break;
                case DhcpStateMachine.CMD_ON_QUIT:
                    mDhcpStateMachine = null;
                    break;
                case CMD_SET_SUSPEND_OPT_ENABLED:
                    if (message.arg1 == 1) {
                        mSuspendWakeLock.release();
                        setSuspendOptimizations(SUSPEND_DUE_TO_SCREEN, true);
                    } else {
                        setSuspendOptimizations(SUSPEND_DUE_TO_SCREEN, false);
                    }
                    break;
                case WifiMonitor.DRIVER_HUNG_EVENT:
                    setSupplicantRunning(false);
                    setSupplicantRunning(true);
                    break;
                case WifiManager.CONNECT_NETWORK:
                    replyToMessage(message, WifiManager.CONNECT_NETWORK_FAILED,
                            WifiManager.BUSY);
                    break;
                case WifiManager.FORGET_NETWORK:
                    replyToMessage(message, WifiManager.FORGET_NETWORK_FAILED,
                            WifiManager.BUSY);
                    break;
                case WifiManager.SAVE_NETWORK:
                    messageHandlingStatus = MESSAGE_HANDLING_STATUS_FAIL;
                    replyToMessage(message, WifiManager.SAVE_NETWORK_FAILED,
                            WifiManager.BUSY);
                    break;
                case WifiManager.START_WPS:
                    replyToMessage(message, WifiManager.WPS_FAILED,
                            WifiManager.BUSY);
                    break;
                case WifiManager.CANCEL_WPS:
                    replyToMessage(message, WifiManager.CANCEL_WPS_FAILED,
                            WifiManager.BUSY);
                    break;
                case WifiManager.DISABLE_NETWORK:
                    replyToMessage(message, WifiManager.DISABLE_NETWORK_FAILED,
                            WifiManager.BUSY);
                    break;
                case WifiManager.RSSI_PKTCNT_FETCH:
                    replyToMessage(message, WifiManager.RSSI_PKTCNT_FETCH_FAILED,
                            WifiManager.BUSY);
                    break;
                case CMD_GET_SUPPORTED_FEATURES:
                    int featureSet = WifiNative.getSupportedFeatureSet();
                    replyToMessage(message, message.what, featureSet);
                    break;
                case CMD_FIRMWARE_ALERT:
                    if (mWifiLogger != null) {
                        byte[] buffer = (byte[])message.obj;
                        mWifiLogger.captureAlertData(message.arg1, buffer);
                    }
                    break;
                case CMD_GET_LINK_LAYER_STATS:
                    // Not supported hence reply with error message
                    replyToMessage(message, message.what, null);
                    break;
                case WifiP2pServiceImpl.P2P_CONNECTION_CHANGED:
                    NetworkInfo info = (NetworkInfo) message.obj;
                    mP2pConnected.set(info.isConnected());
                    break;
                case WifiP2pServiceImpl.DISCONNECT_WIFI_REQUEST:
                    mTemporarilyDisconnectWifi = (message.arg1 == 1);
                    replyToMessage(message, WifiP2pServiceImpl.DISCONNECT_WIFI_RESPONSE);
                    break;
                /* Link configuration (IP address, DNS, ...) changes notified via netlink */
                case CMD_UPDATE_LINKPROPERTIES:
                    updateLinkProperties(CMD_UPDATE_LINKPROPERTIES);
                    break;
                case CMD_GET_MATCHING_CONFIG:
                    replyToMessage(message, message.what);
                    break;
                case CMD_IP_CONFIGURATION_SUCCESSFUL:
                case CMD_IP_CONFIGURATION_LOST:
                case CMD_IP_REACHABILITY_LOST:
                    messageHandlingStatus = MESSAGE_HANDLING_STATUS_DISCARD;
                    break;
                case CMD_GET_CONNECTION_STATISTICS:
                    replyToMessage(message, message.what, mWifiConnectionStatistics);
                    break;
                case CMD_REMOVE_APP_CONFIGURATIONS:
                    deferMessage(message);
                    break;
                case CMD_REMOVE_USER_CONFIGURATIONS:
                    deferMessage(message);
                    break;
                case CMD_START_IP_PACKET_OFFLOAD:
                    if (mNetworkAgent != null) mNetworkAgent.onPacketKeepaliveEvent(
                            message.arg1,
                            ConnectivityManager.PacketKeepalive.ERROR_INVALID_NETWORK);
                    break;
                case CMD_STOP_IP_PACKET_OFFLOAD:
                    if (mNetworkAgent != null) mNetworkAgent.onPacketKeepaliveEvent(
                            message.arg1,
                            ConnectivityManager.PacketKeepalive.ERROR_INVALID_NETWORK);
                    break;
                case CMD_START_RSSI_MONITORING_OFFLOAD:
                    messageHandlingStatus = MESSAGE_HANDLING_STATUS_DISCARD;
                    break;
                case CMD_STOP_RSSI_MONITORING_OFFLOAD:
                    messageHandlingStatus = MESSAGE_HANDLING_STATUS_DISCARD;
                    break;
                default:
                    loge("Error! unhandled message" + message);
                    break;
            }
            return HANDLED;
        }
    }

    class InitialState extends State {
        @Override
        public void enter() {
            WifiNative.stopHal();
            mWifiNative.unloadDriver();
            if (mWifiP2pChannel == null) {
                mWifiP2pChannel = new AsyncChannel();
                mWifiP2pChannel.connect(mContext, getHandler(),
                    mWifiP2pServiceImpl.getP2pStateMachineMessenger());
            }

            if (mWifiApConfigChannel == null) {
                mWifiApConfigChannel = new AsyncChannel();
                mWifiApConfigStore = WifiApConfigStore.makeWifiApConfigStore(
                        mContext, getHandler());
                mWifiApConfigStore.loadApConfiguration();
                mWifiApConfigChannel.connectSync(mContext, getHandler(),
                        mWifiApConfigStore.getMessenger());
            }

            if (mWifiConfigStore.enableHalBasedPno.get()) {
                // make sure developer Settings are in sync with the config option
                mHalBasedPnoEnableInDevSettings = true;
            }
        }
        @Override
        public boolean processMessage(Message message) {
            logStateAndMessage(message, getClass().getSimpleName());
            switch (message.what) {
                case CMD_START_SUPPLICANT:
                    if (mWifiNative.loadDriver()) {
                        try {
                            mNwService.wifiFirmwareReload(mInterfaceName, "STA");
                        } catch (Exception e) {
                            loge("Failed to reload STA firmware " + e);
                            // Continue
                        }

                        try {
                            // A runtime crash can leave the interface up and
                            // IP addresses configured, and this affects
                            // connectivity when supplicant starts up.
                            // Ensure interface is down and we have no IP
                            // addresses before a supplicant start.
                            mNwService.setInterfaceDown(mInterfaceName);
                            mNwService.clearInterfaceAddresses(mInterfaceName);

                            // Set privacy extensions
                            mNwService.setInterfaceIpv6PrivacyExtensions(mInterfaceName, true);

                            // IPv6 is enabled only as long as access point is connected since:
                            // - IPv6 addresses and routes stick around after disconnection
                            // - kernel is unaware when connected and fails to start IPv6 negotiation
                            // - kernel can start autoconfiguration when 802.1x is not complete
                            mNwService.disableIpv6(mInterfaceName);
                        } catch (RemoteException re) {
                            loge("Unable to change interface settings: " + re);
                        } catch (IllegalStateException ie) {
                            loge("Unable to change interface settings: " + ie);
                        }

                       /* Stop a running supplicant after a runtime restart
                        * Avoids issues with drivers that do not handle interface down
                        * on a running supplicant properly.
                        */
                        mWifiMonitor.killSupplicant(mP2pSupported);

                        if (WifiNative.startHal() == false) {
                            /* starting HAL is optional */
                            loge("Failed to start HAL");
                        }

                        if (mWifiNative.startSupplicant(mP2pSupported)) {
                            setWifiState(WIFI_STATE_ENABLING);
                            if (DBG) log("Supplicant start successful");
                            mWifiMonitor.startMonitoring();
                            transitionTo(mSupplicantStartingState);
                        } else {
                            loge("Failed to start supplicant!");
                        }
                    } else {
                        loge("Failed to load driver");
                    }
                    break;
                case CMD_START_AP:
                    if (mWifiNative.loadDriver() == false) {
                        loge("Failed to load driver for softap");
                    } else {
                        if (enableSoftAp() == true) {
                            setWifiApState(WIFI_AP_STATE_ENABLING, 0);
                            transitionTo(mSoftApStartingState);
                        } else {
                            setWifiApState(WIFI_AP_STATE_FAILED,
                                    WifiManager.SAP_START_FAILURE_GENERAL);
                            transitionTo(mInitialState);
                        }
                    }
                    break;
                default:
                    return NOT_HANDLED;
            }
            return HANDLED;
        }
    }

    class SupplicantStartingState extends State {
        private void initializeWpsDetails() {
            String detail;
            detail = SystemProperties.get("ro.product.name", "");
            if (!mWifiNative.setDeviceName(detail)) {
                loge("Failed to set device name " +  detail);
            }
            detail = SystemProperties.get("ro.product.manufacturer", "");
            if (!mWifiNative.setManufacturer(detail)) {
                loge("Failed to set manufacturer " + detail);
            }
            detail = SystemProperties.get("ro.product.model", "");
            if (!mWifiNative.setModelName(detail)) {
                loge("Failed to set model name " + detail);
            }
            detail = SystemProperties.get("ro.product.model", "");
            if (!mWifiNative.setModelNumber(detail)) {
                loge("Failed to set model number " + detail);
            }
            detail = SystemProperties.get("ro.serialno", "");
            if (!mWifiNative.setSerialNumber(detail)) {
                loge("Failed to set serial number " + detail);
            }
            if (!mWifiNative.setConfigMethods("physical_display virtual_push_button")) {
                loge("Failed to set WPS config methods");
            }
            if (!mWifiNative.setDeviceType(mPrimaryDeviceType)) {
                loge("Failed to set primary device type " + mPrimaryDeviceType);
            }
        }

        @Override
        public boolean processMessage(Message message) {
            logStateAndMessage(message, getClass().getSimpleName());

            switch(message.what) {
                case WifiMonitor.SUP_CONNECTION_EVENT:
                    if (DBG) log("Supplicant connection established");
                    setWifiState(WIFI_STATE_ENABLED);
                    mSupplicantRestartCount = 0;
                    /* Reset the supplicant state to indicate the supplicant
                     * state is not known at this time */
                    mSupplicantStateTracker.sendMessage(CMD_RESET_SUPPLICANT_STATE);
                    /* Initialize data structures */
                    mLastBssid = null;
                    mLastNetworkId = WifiConfiguration.INVALID_NETWORK_ID;
                    mLastSignalLevel = -1;

                    mWifiInfo.setMacAddress(mWifiNative.getMacAddress());
                    mWifiNative.enableSaveConfig();
                    mWifiConfigStore.loadAndEnableAllNetworks();
                    if (mWifiConfigStore.enableVerboseLogging.get() > 0) {
                        enableVerboseLogging(mWifiConfigStore.enableVerboseLogging.get());
                    }
                    initializeWpsDetails();

                    sendSupplicantConnectionChangedBroadcast(true);
                    transitionTo(mDriverStartedState);
                    break;
                case WifiMonitor.SUP_DISCONNECTION_EVENT:
                    if (++mSupplicantRestartCount <= SUPPLICANT_RESTART_TRIES) {
                        loge("Failed to setup control channel, restart supplicant");
                        mWifiMonitor.killSupplicant(mP2pSupported);
                        transitionTo(mInitialState);
                        sendMessageDelayed(CMD_START_SUPPLICANT, SUPPLICANT_RESTART_INTERVAL_MSECS);
                    } else {
                        loge("Failed " + mSupplicantRestartCount +
                                " times to start supplicant, unload driver");
                        mSupplicantRestartCount = 0;
                        setWifiState(WIFI_STATE_UNKNOWN);
                        transitionTo(mInitialState);
                    }
                    break;
                case CMD_START_SUPPLICANT:
                case CMD_STOP_SUPPLICANT:
                case CMD_START_AP:
                case CMD_STOP_AP:
                case CMD_START_DRIVER:
                case CMD_STOP_DRIVER:
                case CMD_SET_OPERATIONAL_MODE:
                case CMD_SET_COUNTRY_CODE:
                case CMD_SET_FREQUENCY_BAND:
                case CMD_START_PACKET_FILTERING:
                case CMD_STOP_PACKET_FILTERING:
                    messageHandlingStatus = MESSAGE_HANDLING_STATUS_DEFERRED;
                    deferMessage(message);
                    break;
                default:
                    return NOT_HANDLED;
            }
            return HANDLED;
        }
    }

    class SupplicantStartedState extends State {
        @Override
        public void enter() {
            /* Wifi is available as long as we have a connection to supplicant */
            mNetworkInfo.setIsAvailable(true);
            if (mNetworkAgent != null) mNetworkAgent.sendNetworkInfo(mNetworkInfo);

            int defaultInterval = mContext.getResources().getInteger(
                    R.integer.config_wifi_supplicant_scan_interval);

            mSupplicantScanIntervalMs = Settings.Global.getLong(mContext.getContentResolver(),
                    Settings.Global.WIFI_SUPPLICANT_SCAN_INTERVAL_MS,
                    defaultInterval);

            mWifiNative.setScanInterval((int)mSupplicantScanIntervalMs / 1000);
            mWifiNative.setExternalSim(true);

            /* turn on use of DFS channels */
            WifiNative.setDfsFlag(true);

            /* set country code */
            setCountryCode();

            setRandomMacOui();
            mWifiNative.enableAutoConnect(false);
        }

        @Override
        public boolean processMessage(Message message) {
            logStateAndMessage(message, getClass().getSimpleName());

            switch(message.what) {
                case CMD_STOP_SUPPLICANT:   /* Supplicant stopped by user */
                    if (mP2pSupported) {
                        transitionTo(mWaitForP2pDisableState);
                    } else {
                        transitionTo(mSupplicantStoppingState);
                    }
                    break;
                case WifiMonitor.SUP_DISCONNECTION_EVENT:  /* Supplicant connection lost */
                    loge("Connection lost, restart supplicant");
                    handleSupplicantConnectionLoss(true);
                    handleNetworkDisconnect();
                    mSupplicantStateTracker.sendMessage(CMD_RESET_SUPPLICANT_STATE);
                    if (mP2pSupported) {
                        transitionTo(mWaitForP2pDisableState);
                    } else {
                        transitionTo(mInitialState);
                    }
                    sendMessageDelayed(CMD_START_SUPPLICANT, SUPPLICANT_RESTART_INTERVAL_MSECS);
                    break;
                case WifiMonitor.SCAN_RESULTS_EVENT:
                case WifiMonitor.SCAN_FAILED_EVENT:
                    maybeRegisterNetworkFactory(); // Make sure our NetworkFactory is registered
                    closeRadioScanStats();
                    noteScanEnd();
                    setScanResults();
                    if (mIsFullScanOngoing || mSendScanResultsBroadcast) {
                        /* Just updated results from full scan, let apps know about this */
                        boolean scanSucceeded = message.what == WifiMonitor.SCAN_RESULTS_EVENT;
                        sendScanResultsAvailableBroadcast(scanSucceeded);
                    }
                    mSendScanResultsBroadcast = false;
                    mIsScanOngoing = false;
                    mIsFullScanOngoing = false;
                    if (mBufferedScanMsg.size() > 0)
                        sendMessage(mBufferedScanMsg.remove());
                    break;
                case CMD_PING_SUPPLICANT:
                    boolean ok = mWifiNative.ping();
                    replyToMessage(message, message.what, ok ? SUCCESS : FAILURE);
                    break;
                case CMD_GET_CAPABILITY_FREQ:
                    String freqs = mWifiNative.getFreqCapability();
                    replyToMessage(message, message.what, freqs);
                    break;
                case CMD_START_AP:
                    /* Cannot start soft AP while in client mode */
                    loge("Failed to start soft AP with a running supplicant");
                    setWifiApState(WIFI_AP_STATE_FAILED, WifiManager.SAP_START_FAILURE_GENERAL);
                    break;
                case CMD_SET_OPERATIONAL_MODE:
                    mOperationalMode = message.arg1;
                    mWifiConfigStore.
                            setLastSelectedConfiguration(WifiConfiguration.INVALID_NETWORK_ID);
                    break;
                case CMD_TARGET_BSSID:
                    // Trying to associate to this BSSID
                    if (message.obj != null) {
                        mTargetRoamBSSID = (String) message.obj;
                    }
                    break;
                case CMD_GET_LINK_LAYER_STATS:
                    WifiLinkLayerStats stats = getWifiLinkLayerStats(DBG);
                    if (stats == null) {
                        // When firmware doesnt support link layer stats, return an empty object
                        stats = new WifiLinkLayerStats();
                    }
                    replyToMessage(message, message.what, stats);
                    break;
                case CMD_SET_COUNTRY_CODE:
                    String country = (String) message.obj;

                    final boolean persist = (message.arg2 == 1);
                    final int sequence = message.arg1;

                    if (sequence != mCountryCodeSequence.get()) {
                        if (DBG) log("set country code ignored due to sequnce num");
                        break;
                    }
                    if (DBG) log("set country code " + country);
                    country = country.toUpperCase(Locale.ROOT);

                    if (mDriverSetCountryCode == null || !mDriverSetCountryCode.equals(country)) {
                        if (mWifiNative.setCountryCode(country)) {
                            mDriverSetCountryCode = country;
                        } else {
                            loge("Failed to set country code " + country);
                        }
                    }

                    mWifiP2pChannel.sendMessage(WifiP2pServiceImpl.SET_COUNTRY_CODE, country);
                    break;
                default:
                    return NOT_HANDLED;
            }
            return HANDLED;
        }

        @Override
        public void exit() {
            mNetworkInfo.setIsAvailable(false);
            if (mNetworkAgent != null) mNetworkAgent.sendNetworkInfo(mNetworkInfo);
        }
    }

    class SupplicantStoppingState extends State {
        @Override
        public void enter() {
            /* Send any reset commands to supplicant before shutting it down */
            handleNetworkDisconnect();
            if (mDhcpStateMachine != null) {
                mDhcpStateMachine.doQuit();
            }

            String suppState = System.getProperty("init.svc.wpa_supplicant");
            if (suppState == null) suppState = "unknown";
            String p2pSuppState = System.getProperty("init.svc.p2p_supplicant");
            if (p2pSuppState == null) p2pSuppState = "unknown";

            loge("SupplicantStoppingState: stopSupplicant "
                    + " init.svc.wpa_supplicant=" + suppState
                    + " init.svc.p2p_supplicant=" + p2pSuppState);
            mWifiMonitor.stopSupplicant();

            /* Send ourselves a delayed message to indicate failure after a wait time */
            sendMessageDelayed(obtainMessage(CMD_STOP_SUPPLICANT_FAILED,
                    ++mSupplicantStopFailureToken, 0), SUPPLICANT_RESTART_INTERVAL_MSECS);
            setWifiState(WIFI_STATE_DISABLING);
            mSupplicantStateTracker.sendMessage(CMD_RESET_SUPPLICANT_STATE);
        }
        @Override
        public boolean processMessage(Message message) {
            logStateAndMessage(message, getClass().getSimpleName());

            switch(message.what) {
                case WifiMonitor.SUP_CONNECTION_EVENT:
                    loge("Supplicant connection received while stopping");
                    break;
                case WifiMonitor.SUP_DISCONNECTION_EVENT:
                    if (DBG) log("Supplicant connection lost");
                    handleSupplicantConnectionLoss(false);
                    transitionTo(mInitialState);
                    break;
                case CMD_STOP_SUPPLICANT_FAILED:
                    if (message.arg1 == mSupplicantStopFailureToken) {
                        loge("Timed out on a supplicant stop, kill and proceed");
                        handleSupplicantConnectionLoss(true);
                        transitionTo(mInitialState);
                    }
                    break;
                case CMD_START_SUPPLICANT:
                case CMD_STOP_SUPPLICANT:
                case CMD_START_AP:
                case CMD_STOP_AP:
                case CMD_START_DRIVER:
                case CMD_STOP_DRIVER:
                case CMD_SET_OPERATIONAL_MODE:
                case CMD_SET_COUNTRY_CODE:
                case CMD_SET_FREQUENCY_BAND:
                case CMD_START_PACKET_FILTERING:
                case CMD_STOP_PACKET_FILTERING:
                    deferMessage(message);
                    break;
                default:
                    return NOT_HANDLED;
            }
            return HANDLED;
        }
    }

    class DriverStartingState extends State {
        private int mTries;
        @Override
        public void enter() {
            mTries = 1;
            /* Send ourselves a delayed message to start driver a second time */
            sendMessageDelayed(obtainMessage(CMD_DRIVER_START_TIMED_OUT,
                        ++mDriverStartToken, 0), DRIVER_START_TIME_OUT_MSECS);
        }
        @Override
        public boolean processMessage(Message message) {
            logStateAndMessage(message, getClass().getSimpleName());

            switch(message.what) {
               case WifiMonitor.SUPPLICANT_STATE_CHANGE_EVENT:
                    SupplicantState state = handleSupplicantStateChange(message);
                    /* If suplicant is exiting out of INTERFACE_DISABLED state into
                     * a state that indicates driver has started, it is ready to
                     * receive driver commands
                     */
                    if (SupplicantState.isDriverActive(state)) {
                        transitionTo(mDriverStartedState);
                    }
                    break;
                case CMD_DRIVER_START_TIMED_OUT:
                    if (message.arg1 == mDriverStartToken) {
                        if (mTries >= 2) {
                            loge("Failed to start driver after " + mTries);
                            transitionTo(mDriverStoppedState);
                        } else {
                            loge("Driver start failed, retrying");
                            mWakeLock.acquire();
                            mWifiNative.startDriver();
                            mWakeLock.release();

                            ++mTries;
                            /* Send ourselves a delayed message to start driver again */
                            sendMessageDelayed(obtainMessage(CMD_DRIVER_START_TIMED_OUT,
                                        ++mDriverStartToken, 0), DRIVER_START_TIME_OUT_MSECS);
                        }
                    }
                    break;
                    /* Queue driver commands & connection events */
                case CMD_START_DRIVER:
                case CMD_STOP_DRIVER:
                case WifiMonitor.NETWORK_CONNECTION_EVENT:
                case WifiMonitor.NETWORK_DISCONNECTION_EVENT:
                case WifiMonitor.AUTHENTICATION_FAILURE_EVENT:
                case WifiMonitor.ASSOCIATION_REJECTION_EVENT:
                case WifiMonitor.WPS_OVERLAP_EVENT:
                case CMD_SET_COUNTRY_CODE:
                case CMD_SET_FREQUENCY_BAND:
                case CMD_START_PACKET_FILTERING:
                case CMD_STOP_PACKET_FILTERING:
                case CMD_START_SCAN:
                case CMD_DISCONNECT:
                case CMD_REASSOCIATE:
                case CMD_RECONNECT:
                    messageHandlingStatus = MESSAGE_HANDLING_STATUS_DEFERRED;
                    deferMessage(message);
                    break;
                case WifiMonitor.SCAN_RESULTS_EVENT:
                case WifiMonitor.SCAN_FAILED_EVENT:
                    // Loose scan results obtained in Driver Starting state, they can only confuse
                    // the state machine
                    break;
                default:
                    return NOT_HANDLED;
            }
            return HANDLED;
        }
    }

    class DriverStartedState extends State {
        @Override
        public void enter() {

            if (PDBG) {
                loge("DriverStartedState enter");
            }

            mWifiLogger.startLogging(mVerboseLoggingLevel > 0);
            mIsRunning = true;
            mInDelayedStop = false;
            mDelayedStopCounter++;
            updateBatteryWorkSource(null);
            /**
             * Enable bluetooth coexistence scan mode when bluetooth connection is active.
             * When this mode is on, some of the low-level scan parameters used by the
             * driver are changed to reduce interference with bluetooth
             */
            mWifiNative.setBluetoothCoexistenceScanMode(mBluetoothConnectionActive);
            /* set frequency band of operation */
            setFrequencyBand();
            /* initialize network state */
            setNetworkDetailedState(DetailedState.DISCONNECTED);

            /* Remove any filtering on Multicast v6 at start */
            mWifiNative.stopFilteringMulticastV6Packets();

            /* Reset Multicast v4 filtering state */
            if (mFilteringMulticastV4Packets.get()) {
                mWifiNative.startFilteringMulticastV4Packets();
            } else {
                mWifiNative.stopFilteringMulticastV4Packets();
            }

            mDhcpActive = false;

            if (mOperationalMode != CONNECT_MODE) {
                mWifiNative.disconnect();
                mWifiConfigStore.disableAllNetworks();
                if (mOperationalMode == SCAN_ONLY_WITH_WIFI_OFF_MODE) {
                    setWifiState(WIFI_STATE_DISABLED);
                }
                transitionTo(mScanModeState);
            } else {

                // Status pulls in the current supplicant state and network connection state
                // events over the monitor connection. This helps framework sync up with
                // current supplicant state
                // TODO: actually check th supplicant status string and make sure the supplicant
                // is in disconnecte4d state.
                mWifiNative.status();
                // Transitioning to Disconnected state will trigger a scan and subsequently AutoJoin
                transitionTo(mDisconnectedState);
                transitionTo(mDisconnectedState);
            }

            // We may have missed screen update at boot
            if (mScreenBroadcastReceived.get() == false) {
                PowerManager powerManager = (PowerManager)mContext.getSystemService(
                        Context.POWER_SERVICE);
                handleScreenStateChanged(powerManager.isScreenOn());
            } else {
                // Set the right suspend mode settings
                mWifiNative.setSuspendOptimizations(mSuspendOptNeedsDisabled == 0
                        && mUserWantsSuspendOpt.get());
            }
            mWifiNative.setPowerSave(true);

            if (mP2pSupported) {
                if (mOperationalMode == CONNECT_MODE) {
                    mWifiP2pChannel.sendMessage(WifiStateMachine.CMD_ENABLE_P2P);
                } else {
                    // P2P statemachine starts in disabled state, and is not enabled until
                    // CMD_ENABLE_P2P is sent from here; so, nothing needs to be done to
                    // keep it disabled.
                }
            }

            final Intent intent = new Intent(WifiManager.WIFI_SCAN_AVAILABLE);
            intent.addFlags(Intent.FLAG_RECEIVER_REGISTERED_ONLY_BEFORE_BOOT);
            intent.putExtra(WifiManager.EXTRA_SCAN_AVAILABLE, WIFI_STATE_ENABLED);
            mContext.sendStickyBroadcastAsUser(intent, UserHandle.ALL);

            mHalFeatureSet = WifiNative.getSupportedFeatureSet();
            if ((mHalFeatureSet & WifiManager.WIFI_FEATURE_HAL_EPNO)
                    == WifiManager.WIFI_FEATURE_HAL_EPNO) {
                mHalBasedPnoDriverSupported = true;
            }

            // Enable link layer stats gathering
            mWifiNative.setWifiLinkLayerStats("wlan0", 1);

            if (PDBG) {
                loge("Driverstarted State enter done, epno=" + mHalBasedPnoDriverSupported
                     + " feature=" + mHalFeatureSet);
            }
        }

        @Override
        public boolean processMessage(Message message) {
            logStateAndMessage(message, getClass().getSimpleName());

            switch(message.what) {
                case CMD_START_SCAN:
                    handleScanRequest(WifiNative.SCAN_WITHOUT_CONNECTION_SETUP, message);
                    break;
                case CMD_SET_FREQUENCY_BAND:
                    int band =  message.arg1;
                    if (DBG) log("set frequency band " + band);
                    if (mWifiNative.setBand(band)) {

                        if (PDBG)  loge("did set frequency band " + band);

                        mFrequencyBand.set(band);
                        // Flush old data - like scan results
                        mWifiNative.bssFlush();
                        // Fetch the latest scan results when frequency band is set
//                        startScanNative(WifiNative.SCAN_WITHOUT_CONNECTION_SETUP, null);

                        if (PDBG)  loge("done set frequency band " + band);

                    } else {
                        loge("Failed to set frequency band " + band);
                    }
                    break;
                case CMD_BLUETOOTH_ADAPTER_STATE_CHANGE:
                    mBluetoothConnectionActive = (message.arg1 !=
                            BluetoothAdapter.STATE_DISCONNECTED);
                    mWifiNative.setBluetoothCoexistenceScanMode(mBluetoothConnectionActive);
                    break;
                case CMD_STOP_DRIVER:
                    int mode = message.arg1;

                    /* Already doing a delayed stop */
                    if (mInDelayedStop) {
                        if (DBG) log("Already in delayed stop");
                        break;
                    }
                    /* disconnect right now, but leave the driver running for a bit */
                    mWifiConfigStore.disableAllNetworks();

                    mInDelayedStop = true;
                    mDelayedStopCounter++;
                    if (DBG) log("Delayed stop message " + mDelayedStopCounter);

                    /* send regular delayed shut down */
                    Intent driverStopIntent = new Intent(ACTION_DELAYED_DRIVER_STOP, null);
                    driverStopIntent.setPackage(this.getClass().getPackage().getName());
                    driverStopIntent.putExtra(DELAYED_STOP_COUNTER, mDelayedStopCounter);
                    mDriverStopIntent = PendingIntent.getBroadcast(mContext,
                            DRIVER_STOP_REQUEST, driverStopIntent,
                            PendingIntent.FLAG_UPDATE_CURRENT);

                    mAlarmManager.set(AlarmManager.RTC_WAKEUP, System.currentTimeMillis()
                            + mDriverStopDelayMs, mDriverStopIntent);
                    break;
                case CMD_START_DRIVER:
                    if (mInDelayedStop) {
                        mInDelayedStop = false;
                        mDelayedStopCounter++;
                        mAlarmManager.cancel(mDriverStopIntent);
                        if (DBG) log("Delayed stop ignored due to start");
                        if (mOperationalMode == CONNECT_MODE) {
                            mWifiConfigStore.enableAllNetworks();
                        }
                    }
                    break;
                case CMD_DELAYED_STOP_DRIVER:
                    if (DBG) log("delayed stop " + message.arg1 + " " + mDelayedStopCounter);
                    if (message.arg1 != mDelayedStopCounter) break;
                    if (getCurrentState() != mDisconnectedState) {
                        mWifiNative.disconnect();
                        handleNetworkDisconnect();
                    }
                    mWakeLock.acquire();
                    mWifiNative.stopDriver();
                    mWakeLock.release();
                    if (mP2pSupported) {
                        transitionTo(mWaitForP2pDisableState);
                    } else {
                        transitionTo(mDriverStoppingState);
                    }
                    break;
                case CMD_START_PACKET_FILTERING:
                    if (message.arg1 == MULTICAST_V6) {
                        mWifiNative.startFilteringMulticastV6Packets();
                    } else if (message.arg1 == MULTICAST_V4) {
                        mWifiNative.startFilteringMulticastV4Packets();
                    } else {
                        loge("Illegal arugments to CMD_START_PACKET_FILTERING");
                    }
                    break;
                case CMD_STOP_PACKET_FILTERING:
                    if (message.arg1 == MULTICAST_V6) {
                        mWifiNative.stopFilteringMulticastV6Packets();
                    } else if (message.arg1 == MULTICAST_V4) {
                        mWifiNative.stopFilteringMulticastV4Packets();
                    } else {
                        loge("Illegal arugments to CMD_STOP_PACKET_FILTERING");
                    }
                    break;
                case CMD_SET_SUSPEND_OPT_ENABLED:
                    if (message.arg1 == 1) {
                        setSuspendOptimizationsNative(SUSPEND_DUE_TO_SCREEN, true);
                        mSuspendWakeLock.release();
                    } else {
                        setSuspendOptimizationsNative(SUSPEND_DUE_TO_SCREEN, false);
                    }
                    break;
                case CMD_SET_HIGH_PERF_MODE:
                    if (message.arg1 == 1) {
                        setSuspendOptimizationsNative(SUSPEND_DUE_TO_HIGH_PERF, false);
                    } else {
                        setSuspendOptimizationsNative(SUSPEND_DUE_TO_HIGH_PERF, true);
                    }
                    break;
                case CMD_ENABLE_TDLS:
                    if (message.obj != null) {
                        String remoteAddress = (String) message.obj;
                        boolean enable = (message.arg1 == 1);
                        mWifiNative.startTdls(remoteAddress, enable);
                    }
                    break;
                case WifiMonitor.ANQP_DONE_EVENT:
                    mWifiConfigStore.notifyANQPDone((Long) message.obj, message.arg1 != 0);
                    break;
                case CMD_STOP_IP_PACKET_OFFLOAD: {
                    int slot = message.arg1;
                    int ret = stopWifiIPPacketOffload(slot);
                    if (mNetworkAgent != null) {
                        mNetworkAgent.onPacketKeepaliveEvent(slot, ret);
                    }
                    break;
                }
                default:
                    return NOT_HANDLED;
            }
            return HANDLED;
        }
        @Override
        public void exit() {

            mWifiLogger.stopLogging();

            mIsRunning = false;
            updateBatteryWorkSource(null);
            mScanResults = new ArrayList<>();

            final Intent intent = new Intent(WifiManager.WIFI_SCAN_AVAILABLE);
            intent.addFlags(Intent.FLAG_RECEIVER_REGISTERED_ONLY_BEFORE_BOOT);
            intent.putExtra(WifiManager.EXTRA_SCAN_AVAILABLE, WIFI_STATE_DISABLED);
            mContext.sendStickyBroadcastAsUser(intent, UserHandle.ALL);
            noteScanEnd(); // wrap up any pending request.
            mBufferedScanMsg.clear();
        }
    }

    class WaitForP2pDisableState extends State {
        private State mTransitionToState;
        @Override
        public void enter() {
            switch (getCurrentMessage().what) {
                case WifiMonitor.SUP_DISCONNECTION_EVENT:
                    mTransitionToState = mInitialState;
                    break;
                case CMD_DELAYED_STOP_DRIVER:
                    mTransitionToState = mDriverStoppingState;
                    break;
                case CMD_STOP_SUPPLICANT:
                    mTransitionToState = mSupplicantStoppingState;
                    break;
                default:
                    mTransitionToState = mDriverStoppingState;
                    break;
            }
            mWifiP2pChannel.sendMessage(WifiStateMachine.CMD_DISABLE_P2P_REQ);
        }
        @Override
        public boolean processMessage(Message message) {
            logStateAndMessage(message, getClass().getSimpleName());

            switch(message.what) {
                case WifiStateMachine.CMD_DISABLE_P2P_RSP:
                    transitionTo(mTransitionToState);
                    break;
                /* Defer wifi start/shut and driver commands */
                case WifiMonitor.SUPPLICANT_STATE_CHANGE_EVENT:
                case CMD_START_SUPPLICANT:
                case CMD_STOP_SUPPLICANT:
                case CMD_START_AP:
                case CMD_STOP_AP:
                case CMD_START_DRIVER:
                case CMD_STOP_DRIVER:
                case CMD_SET_OPERATIONAL_MODE:
                case CMD_SET_COUNTRY_CODE:
                case CMD_SET_FREQUENCY_BAND:
                case CMD_START_PACKET_FILTERING:
                case CMD_STOP_PACKET_FILTERING:
                case CMD_START_SCAN:
                case CMD_DISCONNECT:
                case CMD_REASSOCIATE:
                case CMD_RECONNECT:
                    messageHandlingStatus = MESSAGE_HANDLING_STATUS_DEFERRED;
                    deferMessage(message);
                    break;
                default:
                    return NOT_HANDLED;
            }
            return HANDLED;
        }
    }

    class DriverStoppingState extends State {
        @Override
        public boolean processMessage(Message message) {
            logStateAndMessage(message, getClass().getSimpleName());

            switch(message.what) {
                case WifiMonitor.SUPPLICANT_STATE_CHANGE_EVENT:
                    SupplicantState state = handleSupplicantStateChange(message);
                    if (state == SupplicantState.INTERFACE_DISABLED) {
                        transitionTo(mDriverStoppedState);
                    }
                    break;
                    /* Queue driver commands */
                case CMD_START_DRIVER:
                case CMD_STOP_DRIVER:
                case CMD_SET_COUNTRY_CODE:
                case CMD_SET_FREQUENCY_BAND:
                case CMD_START_PACKET_FILTERING:
                case CMD_STOP_PACKET_FILTERING:
                case CMD_START_SCAN:
                case CMD_DISCONNECT:
                case CMD_REASSOCIATE:
                case CMD_RECONNECT:
                    messageHandlingStatus = MESSAGE_HANDLING_STATUS_DEFERRED;
                    deferMessage(message);
                    break;
                default:
                    return NOT_HANDLED;
            }
            return HANDLED;
        }
    }

    class DriverStoppedState extends State {
        @Override
        public boolean processMessage(Message message) {
            logStateAndMessage(message, getClass().getSimpleName());
            switch (message.what) {
                case WifiMonitor.SUPPLICANT_STATE_CHANGE_EVENT:
                    StateChangeResult stateChangeResult = (StateChangeResult) message.obj;
                    SupplicantState state = stateChangeResult.state;
                    // A WEXT bug means that we can be back to driver started state
                    // unexpectedly
                    if (SupplicantState.isDriverActive(state)) {
                        transitionTo(mDriverStartedState);
                    }
                    break;
                case CMD_START_DRIVER:
                    mWakeLock.acquire();
                    mWifiNative.startDriver();
                    mWakeLock.release();
                    transitionTo(mDriverStartingState);
                    break;
                default:
                    return NOT_HANDLED;
            }
            return HANDLED;
        }
    }

    class ScanModeState extends State {
        private int mLastOperationMode;
        @Override
        public void enter() {
            mLastOperationMode = mOperationalMode;
        }
        @Override
        public boolean processMessage(Message message) {
            logStateAndMessage(message, getClass().getSimpleName());

            switch(message.what) {
                case CMD_SET_OPERATIONAL_MODE:
                    if (message.arg1 == CONNECT_MODE) {

                        if (mLastOperationMode == SCAN_ONLY_WITH_WIFI_OFF_MODE) {
                            setWifiState(WIFI_STATE_ENABLED);
                            // Load and re-enable networks when going back to enabled state
                            // This is essential for networks to show up after restore
                            mWifiConfigStore.loadAndEnableAllNetworks();
                            mWifiP2pChannel.sendMessage(CMD_ENABLE_P2P);
                        } else {
                            mWifiConfigStore.enableAllNetworks();
                        }

                        // Try autojoining with recent network already present in the cache
                        // If none are found then trigger a scan which will trigger autojoin
                        // upon reception of scan results event
                        if (!mWifiAutoJoinController.attemptAutoJoin()) {
                            startScan(ENABLE_WIFI, 0, null, null);
                        }

                        // Loose last selection choice since user toggled WiFi
                        mWifiConfigStore.
                                setLastSelectedConfiguration(WifiConfiguration.INVALID_NETWORK_ID);

                        mOperationalMode = CONNECT_MODE;
                        transitionTo(mDisconnectedState);
                    } else {
                        // Nothing to do
                        return HANDLED;
                    }
                    break;
                // Handle scan. All the connection related commands are
                // handled only in ConnectModeState
                case CMD_START_SCAN:
                    handleScanRequest(WifiNative.SCAN_WITHOUT_CONNECTION_SETUP, message);
                    break;
                default:
                    return NOT_HANDLED;
            }
            return HANDLED;
        }
    }


    String smToString(Message message) {
        return smToString(message.what);
    }

    String smToString(int what) {
        String s = "unknown";
        switch (what) {
            case WifiMonitor.DRIVER_HUNG_EVENT:
                s = "DRIVER_HUNG_EVENT";
                break;
            case AsyncChannel.CMD_CHANNEL_HALF_CONNECTED:
                s = "AsyncChannel.CMD_CHANNEL_HALF_CONNECTED";
                break;
            case AsyncChannel.CMD_CHANNEL_DISCONNECTED:
                s = "AsyncChannel.CMD_CHANNEL_DISCONNECTED";
                break;
            case CMD_SET_FREQUENCY_BAND:
                s = "CMD_SET_FREQUENCY_BAND";
                break;
            case CMD_DELAYED_NETWORK_DISCONNECT:
                s = "CMD_DELAYED_NETWORK_DISCONNECT";
                break;
            case CMD_TEST_NETWORK_DISCONNECT:
                s = "CMD_TEST_NETWORK_DISCONNECT";
                break;
            case CMD_OBTAINING_IP_ADDRESS_WATCHDOG_TIMER:
                s = "CMD_OBTAINING_IP_ADDRESS_WATCHDOG_TIMER";
                break;
            case CMD_DISABLE_EPHEMERAL_NETWORK:
                s = "CMD_DISABLE_EPHEMERAL_NETWORK";
                break;
            case CMD_START_DRIVER:
                s = "CMD_START_DRIVER";
                break;
            case CMD_STOP_DRIVER:
                s = "CMD_STOP_DRIVER";
                break;
            case CMD_STOP_SUPPLICANT:
                s = "CMD_STOP_SUPPLICANT";
                break;
            case CMD_STOP_SUPPLICANT_FAILED:
                s = "CMD_STOP_SUPPLICANT_FAILED";
                break;
            case CMD_START_SUPPLICANT:
                s = "CMD_START_SUPPLICANT";
                break;
            case CMD_REQUEST_AP_CONFIG:
                s = "CMD_REQUEST_AP_CONFIG";
                break;
            case CMD_RESPONSE_AP_CONFIG:
                s = "CMD_RESPONSE_AP_CONFIG";
                break;
            case CMD_TETHER_STATE_CHANGE:
                s = "CMD_TETHER_STATE_CHANGE";
                break;
            case CMD_TETHER_NOTIFICATION_TIMED_OUT:
                s = "CMD_TETHER_NOTIFICATION_TIMED_OUT";
                break;
            case CMD_BLUETOOTH_ADAPTER_STATE_CHANGE:
                s = "CMD_BLUETOOTH_ADAPTER_STATE_CHANGE";
                break;
            case CMD_ADD_OR_UPDATE_NETWORK:
                s = "CMD_ADD_OR_UPDATE_NETWORK";
                break;
            case CMD_REMOVE_NETWORK:
                s = "CMD_REMOVE_NETWORK";
                break;
            case CMD_ENABLE_NETWORK:
                s = "CMD_ENABLE_NETWORK";
                break;
            case CMD_ENABLE_ALL_NETWORKS:
                s = "CMD_ENABLE_ALL_NETWORKS";
                break;
            case CMD_AUTO_CONNECT:
                s = "CMD_AUTO_CONNECT";
                break;
            case CMD_AUTO_ROAM:
                s = "CMD_AUTO_ROAM";
                break;
            case CMD_AUTO_SAVE_NETWORK:
                s = "CMD_AUTO_SAVE_NETWORK";
                break;
            case CMD_BOOT_COMPLETED:
                s = "CMD_BOOT_COMPLETED";
                break;
            case DhcpStateMachine.CMD_START_DHCP:
                s = "CMD_START_DHCP";
                break;
            case DhcpStateMachine.CMD_STOP_DHCP:
                s = "CMD_STOP_DHCP";
                break;
            case DhcpStateMachine.CMD_RENEW_DHCP:
                s = "CMD_RENEW_DHCP";
                break;
            case DhcpStateMachine.CMD_PRE_DHCP_ACTION:
                s = "CMD_PRE_DHCP_ACTION";
                break;
            case DhcpStateMachine.CMD_POST_DHCP_ACTION:
                s = "CMD_POST_DHCP_ACTION";
                break;
            case DhcpStateMachine.CMD_PRE_DHCP_ACTION_COMPLETE:
                s = "CMD_PRE_DHCP_ACTION_COMPLETE";
                break;
            case DhcpStateMachine.CMD_ON_QUIT:
                s = "CMD_ON_QUIT";
                break;
            case WifiP2pServiceImpl.DISCONNECT_WIFI_REQUEST:
                s = "WifiP2pServiceImpl.DISCONNECT_WIFI_REQUEST";
                break;
            case WifiManager.DISABLE_NETWORK:
                s = "WifiManager.DISABLE_NETWORK";
                break;
            case CMD_BLACKLIST_NETWORK:
                s = "CMD_BLACKLIST_NETWORK";
                break;
            case CMD_CLEAR_BLACKLIST:
                s = "CMD_CLEAR_BLACKLIST";
                break;
            case CMD_SAVE_CONFIG:
                s = "CMD_SAVE_CONFIG";
                break;
            case CMD_GET_CONFIGURED_NETWORKS:
                s = "CMD_GET_CONFIGURED_NETWORKS";
                break;
            case CMD_GET_SUPPORTED_FEATURES:
                s = "CMD_GET_SUPPORTED_FEATURES";
                break;
            case CMD_UNWANTED_NETWORK:
                s = "CMD_UNWANTED_NETWORK";
                break;
            case CMD_NETWORK_STATUS:
                s = "CMD_NETWORK_STATUS";
                break;
            case CMD_GET_LINK_LAYER_STATS:
                s = "CMD_GET_LINK_LAYER_STATS";
                break;
            case CMD_GET_MATCHING_CONFIG:
                s = "CMD_GET_MATCHING_CONFIG";
                break;
            case CMD_GET_PRIVILEGED_CONFIGURED_NETWORKS:
                s = "CMD_GET_PRIVILEGED_CONFIGURED_NETWORKS";
                break;
            case CMD_DISCONNECT:
                s = "CMD_DISCONNECT";
                break;
            case CMD_RECONNECT:
                s = "CMD_RECONNECT";
                break;
            case CMD_REASSOCIATE:
                s = "CMD_REASSOCIATE";
                break;
            case CMD_GET_CONNECTION_STATISTICS:
                s = "CMD_GET_CONNECTION_STATISTICS";
                break;
            case CMD_SET_HIGH_PERF_MODE:
                s = "CMD_SET_HIGH_PERF_MODE";
                break;
            case CMD_SET_COUNTRY_CODE:
                s = "CMD_SET_COUNTRY_CODE";
                break;
            case CMD_ENABLE_RSSI_POLL:
                s = "CMD_ENABLE_RSSI_POLL";
                break;
            case CMD_RSSI_POLL:
                s = "CMD_RSSI_POLL";
                break;
            case CMD_START_PACKET_FILTERING:
                s = "CMD_START_PACKET_FILTERING";
                break;
            case CMD_STOP_PACKET_FILTERING:
                s = "CMD_STOP_PACKET_FILTERING";
                break;
            case CMD_SET_SUSPEND_OPT_ENABLED:
                s = "CMD_SET_SUSPEND_OPT_ENABLED";
                break;
            case CMD_NO_NETWORKS_PERIODIC_SCAN:
                s = "CMD_NO_NETWORKS_PERIODIC_SCAN";
                break;
            case CMD_UPDATE_LINKPROPERTIES:
                s = "CMD_UPDATE_LINKPROPERTIES";
                break;
            case CMD_RELOAD_TLS_AND_RECONNECT:
                s = "CMD_RELOAD_TLS_AND_RECONNECT";
                break;
            case WifiManager.CONNECT_NETWORK:
                s = "CONNECT_NETWORK";
                break;
            case WifiManager.SAVE_NETWORK:
                s = "SAVE_NETWORK";
                break;
            case WifiManager.FORGET_NETWORK:
                s = "FORGET_NETWORK";
                break;
            case WifiMonitor.SUP_CONNECTION_EVENT:
                s = "SUP_CONNECTION_EVENT";
                break;
            case WifiMonitor.SUP_DISCONNECTION_EVENT:
                s = "SUP_DISCONNECTION_EVENT";
                break;
            case WifiMonitor.SCAN_RESULTS_EVENT:
                s = "SCAN_RESULTS_EVENT";
                break;
            case WifiMonitor.SCAN_FAILED_EVENT:
                s = "SCAN_FAILED_EVENT";
                break;
            case WifiMonitor.SUPPLICANT_STATE_CHANGE_EVENT:
                s = "SUPPLICANT_STATE_CHANGE_EVENT";
                break;
            case WifiMonitor.AUTHENTICATION_FAILURE_EVENT:
                s = "AUTHENTICATION_FAILURE_EVENT";
                break;
            case WifiMonitor.SSID_TEMP_DISABLED:
                s = "SSID_TEMP_DISABLED";
                break;
            case WifiMonitor.SSID_REENABLED:
                s = "SSID_REENABLED";
                break;
            case WifiMonitor.WPS_SUCCESS_EVENT:
                s = "WPS_SUCCESS_EVENT";
                break;
            case WifiMonitor.WPS_FAIL_EVENT:
                s = "WPS_FAIL_EVENT";
                break;
            case WifiMonitor.SUP_REQUEST_IDENTITY:
                s = "SUP_REQUEST_IDENTITY";
                break;
            case WifiMonitor.NETWORK_CONNECTION_EVENT:
                s = "NETWORK_CONNECTION_EVENT";
                break;
            case WifiMonitor.NETWORK_DISCONNECTION_EVENT:
                s = "NETWORK_DISCONNECTION_EVENT";
                break;
            case WifiMonitor.ASSOCIATION_REJECTION_EVENT:
                s = "ASSOCIATION_REJECTION_EVENT";
                break;
            case WifiMonitor.ANQP_DONE_EVENT:
                s = "WifiMonitor.ANQP_DONE_EVENT";
                break;
            case WifiMonitor.GAS_QUERY_DONE_EVENT:
                s = "WifiMonitor.GAS_QUERY_DONE_EVENT";
                break;
            case WifiMonitor.HS20_DEAUTH_EVENT:
                s = "WifiMonitor.HS20_DEAUTH_EVENT";
                break;
            case WifiMonitor.GAS_QUERY_START_EVENT:
                s = "WifiMonitor.GAS_QUERY_START_EVENT";
                break;
            case CMD_SET_OPERATIONAL_MODE:
                s = "CMD_SET_OPERATIONAL_MODE";
                break;
            case CMD_START_SCAN:
                s = "CMD_START_SCAN";
                break;
            case CMD_DISABLE_P2P_RSP:
                s = "CMD_DISABLE_P2P_RSP";
                break;
            case CMD_DISABLE_P2P_REQ:
                s = "CMD_DISABLE_P2P_REQ";
                break;
            case WifiWatchdogStateMachine.GOOD_LINK_DETECTED:
                s = "GOOD_LINK_DETECTED";
                break;
            case WifiWatchdogStateMachine.POOR_LINK_DETECTED:
                s = "POOR_LINK_DETECTED";
                break;
            case WifiP2pServiceImpl.GROUP_CREATING_TIMED_OUT:
                s = "GROUP_CREATING_TIMED_OUT";
                break;
            case WifiP2pServiceImpl.P2P_CONNECTION_CHANGED:
                s = "P2P_CONNECTION_CHANGED";
                break;
            case WifiP2pServiceImpl.DISCONNECT_WIFI_RESPONSE:
                s = "P2P.DISCONNECT_WIFI_RESPONSE";
                break;
            case WifiP2pServiceImpl.SET_MIRACAST_MODE:
                s = "P2P.SET_MIRACAST_MODE";
                break;
            case WifiP2pServiceImpl.BLOCK_DISCOVERY:
                s = "P2P.BLOCK_DISCOVERY";
                break;
            case WifiP2pServiceImpl.SET_COUNTRY_CODE:
                s = "P2P.SET_COUNTRY_CODE";
                break;
            case WifiManager.CANCEL_WPS:
                s = "CANCEL_WPS";
                break;
            case WifiManager.CANCEL_WPS_FAILED:
                s = "CANCEL_WPS_FAILED";
                break;
            case WifiManager.CANCEL_WPS_SUCCEDED:
                s = "CANCEL_WPS_SUCCEDED";
                break;
            case WifiManager.START_WPS:
                s = "START_WPS";
                break;
            case WifiManager.START_WPS_SUCCEEDED:
                s = "START_WPS_SUCCEEDED";
                break;
            case WifiManager.WPS_FAILED:
                s = "WPS_FAILED";
                break;
            case WifiManager.WPS_COMPLETED:
                s = "WPS_COMPLETED";
                break;
            case WifiManager.RSSI_PKTCNT_FETCH:
                s = "RSSI_PKTCNT_FETCH";
                break;
            case CMD_IP_CONFIGURATION_LOST:
                s = "CMD_IP_CONFIGURATION_LOST";
                break;
            case CMD_IP_CONFIGURATION_SUCCESSFUL:
                s = "CMD_IP_CONFIGURATION_SUCCESSFUL";
                break;
            case CMD_IP_REACHABILITY_LOST:
                s = "CMD_IP_REACHABILITY_LOST";
                break;
            case CMD_STATIC_IP_SUCCESS:
                s = "CMD_STATIC_IP_SUCCESSFUL";
                break;
            case CMD_STATIC_IP_FAILURE:
                s = "CMD_STATIC_IP_FAILURE";
                break;
            case DhcpStateMachine.DHCP_SUCCESS:
                s = "DHCP_SUCCESS";
                break;
            case DhcpStateMachine.DHCP_FAILURE:
                s = "DHCP_FAILURE";
                break;
            case CMD_TARGET_BSSID:
                s = "CMD_TARGET_BSSID";
                break;
            case CMD_ASSOCIATED_BSSID:
                s = "CMD_ASSOCIATED_BSSID";
                break;
            case CMD_REMOVE_APP_CONFIGURATIONS:
                s = "CMD_REMOVE_APP_CONFIGURATIONS";
                break;
            case CMD_REMOVE_USER_CONFIGURATIONS:
                s = "CMD_REMOVE_USER_CONFIGURATIONS";
                break;
            case CMD_ROAM_WATCHDOG_TIMER:
                s = "CMD_ROAM_WATCHDOG_TIMER";
                break;
            case CMD_SCREEN_STATE_CHANGED:
                s = "CMD_SCREEN_STATE_CHANGED";
                break;
            case CMD_DISCONNECTING_WATCHDOG_TIMER:
                s = "CMD_DISCONNECTING_WATCHDOG_TIMER";
                break;
            case CMD_RESTART_AUTOJOIN_OFFLOAD:
                s = "CMD_RESTART_AUTOJOIN_OFFLOAD";
                break;
            case CMD_STARTED_PNO_DBG:
                s = "CMD_STARTED_PNO_DBG";
                break;
            case CMD_STARTED_GSCAN_DBG:
                s = "CMD_STARTED_GSCAN_DBG";
                break;
            case CMD_PNO_NETWORK_FOUND:
                s = "CMD_PNO_NETWORK_FOUND";
                break;
            case CMD_UPDATE_ASSOCIATED_SCAN_PERMISSION:
                s = "CMD_UPDATE_ASSOCIATED_SCAN_PERMISSION";
                break;
            case CMD_START_IP_PACKET_OFFLOAD:
                s = "CMD_START_IP_PACKET_OFFLOAD";
                break;
            case CMD_STOP_IP_PACKET_OFFLOAD:
                s = "CMD_STOP_IP_PACKET_OFFLOAD";
                break;
            case CMD_START_RSSI_MONITORING_OFFLOAD:
                s = "CMD_START_RSSI_MONITORING_OFFLOAD";
                break;
            case CMD_STOP_RSSI_MONITORING_OFFLOAD:
                s = "CMD_STOP_RSSI_MONITORING_OFFLOAD";
                break;
            case CMD_RSSI_THRESHOLD_BREACH:
                s = "CMD_RSSI_THRESHOLD_BREACH";
                break;
            default:
                s = "what:" + Integer.toString(what);
                break;
        }
        return s;
    }

    void registerConnected() {
       if (mLastNetworkId != WifiConfiguration.INVALID_NETWORK_ID) {
           long now_ms = System.currentTimeMillis();
           // We are switching away from this configuration,
           // hence record the time we were connected last
           WifiConfiguration config = mWifiConfigStore.getWifiConfiguration(mLastNetworkId);
           if (config != null) {
               config.lastConnected = System.currentTimeMillis();
               config.autoJoinBailedDueToLowRssi = false;
               config.setAutoJoinStatus(WifiConfiguration.AUTO_JOIN_ENABLED);
               config.numConnectionFailures = 0;
               config.numIpConfigFailures = 0;
               config.numAuthFailures = 0;
               config.numAssociation++;
           }
           mBadLinkspeedcount = 0;
       }
    }

    void registerDisconnected() {
        if (mLastNetworkId != WifiConfiguration.INVALID_NETWORK_ID) {
            long now_ms = System.currentTimeMillis();
            // We are switching away from this configuration,
            // hence record the time we were connected last
            WifiConfiguration config = mWifiConfigStore.getWifiConfiguration(mLastNetworkId);
            if (config != null) {
                config.lastDisconnected = System.currentTimeMillis();
                if (config.ephemeral) {
                    // Remove ephemeral WifiConfigurations from file
                    mWifiConfigStore.forgetNetwork(mLastNetworkId);
                }
            }
        }
    }

    void noteWifiDisabledWhileAssociated() {
        // We got disabled by user while we were associated, make note of it
        int rssi = mWifiInfo.getRssi();
        WifiConfiguration config = getCurrentWifiConfiguration();
        if (getCurrentState() == mConnectedState
                && rssi != WifiInfo.INVALID_RSSI
                && config != null) {
            boolean is24GHz = mWifiInfo.is24GHz();
            boolean isBadRSSI = (is24GHz && rssi < mWifiConfigStore.thresholdBadRssi24.get())
                    || (!is24GHz && rssi < mWifiConfigStore.thresholdBadRssi5.get());
            boolean isLowRSSI = (is24GHz && rssi < mWifiConfigStore.thresholdLowRssi24.get())
                    || (!is24GHz && mWifiInfo.getRssi() < mWifiConfigStore.thresholdLowRssi5.get());
            boolean isHighRSSI = (is24GHz && rssi >= mWifiConfigStore.thresholdGoodRssi24.get())
                    || (!is24GHz && mWifiInfo.getRssi() >= mWifiConfigStore.thresholdGoodRssi5.get());
            if (isBadRSSI) {
                // Take note that we got disabled while RSSI was Bad
                config.numUserTriggeredWifiDisableLowRSSI++;
            } else if (isLowRSSI) {
                // Take note that we got disabled while RSSI was Low
                config.numUserTriggeredWifiDisableBadRSSI++;
            } else if (!isHighRSSI) {
                // Take note that we got disabled while RSSI was Not high
                config.numUserTriggeredWifiDisableNotHighRSSI++;
            }
        }
    }

    WifiConfiguration getCurrentWifiConfiguration() {
        if (mLastNetworkId == WifiConfiguration.INVALID_NETWORK_ID) {
            return null;
        }
        return mWifiConfigStore.getWifiConfiguration(mLastNetworkId);
    }

    ScanResult getCurrentScanResult() {
        WifiConfiguration config = getCurrentWifiConfiguration();
        if (config == null) {
            return null;
        }
        String BSSID = mWifiInfo.getBSSID();
        if (BSSID == null) {
            BSSID = mTargetRoamBSSID;
        }
        ScanDetailCache scanDetailCache =
                mWifiConfigStore.getScanDetailCache(config);

        if (scanDetailCache == null) {
            return null;
        }

        return scanDetailCache.get(BSSID);
    }

    String getCurrentBSSID() {
        if (linkDebouncing) {
            return null;
        }
        return mLastBssid;
    }

    class ConnectModeState extends State {

        @Override
        public void enter() {
            connectScanningService();
        }

        @Override
        public boolean processMessage(Message message) {
            WifiConfiguration config;
            int netId;
            boolean ok;
            boolean didDisconnect;
            String bssid;
            String ssid;
            NetworkUpdateResult result;
            logStateAndMessage(message, getClass().getSimpleName());

            switch (message.what) {
                case WifiMonitor.ASSOCIATION_REJECTION_EVENT:
                    mWifiLogger.captureBugReportData(WifiLogger.REPORT_REASON_ASSOC_FAILURE);
                    didBlackListBSSID = false;
                    bssid = (String) message.obj;
                    if (bssid == null || TextUtils.isEmpty(bssid)) {
                        // If BSSID is null, use the target roam BSSID
                        bssid = mTargetRoamBSSID;
                    }
                    if (bssid != null) {
                        // If we have a BSSID, tell configStore to black list it
                        synchronized(mScanResultCache) {
                            didBlackListBSSID = mWifiConfigStore.handleBSSIDBlackList
                                    (mLastNetworkId, bssid, false);
                        }
                    }
                    mSupplicantStateTracker.sendMessage(WifiMonitor.ASSOCIATION_REJECTION_EVENT);
                    break;
                case WifiMonitor.AUTHENTICATION_FAILURE_EVENT:
                    mWifiLogger.captureBugReportData(WifiLogger.REPORT_REASON_AUTH_FAILURE);
                    mSupplicantStateTracker.sendMessage(WifiMonitor.AUTHENTICATION_FAILURE_EVENT);
                    break;
                case WifiMonitor.SSID_TEMP_DISABLED:
                case WifiMonitor.SSID_REENABLED:
                    String substr = (String) message.obj;
                    String en = message.what == WifiMonitor.SSID_TEMP_DISABLED ?
                            "temp-disabled" : "re-enabled";
                    loge("ConnectModeState SSID state=" + en + " nid="
                            + Integer.toString(message.arg1) + " [" + substr + "]");
                    synchronized(mScanResultCache) {
                        mWifiConfigStore.handleSSIDStateChange(message.arg1, message.what ==
                                WifiMonitor.SSID_REENABLED, substr, mWifiInfo.getBSSID());
                    }
                    break;
                case WifiMonitor.SUPPLICANT_STATE_CHANGE_EVENT:
                    SupplicantState state = handleSupplicantStateChange(message);
                    // A driver/firmware hang can now put the interface in a down state.
                    // We detect the interface going down and recover from it
                    if (!SupplicantState.isDriverActive(state)) {
                        if (mNetworkInfo.getState() != NetworkInfo.State.DISCONNECTED) {
                            handleNetworkDisconnect();
                        }
                        log("Detected an interface down, restart driver");
                        transitionTo(mDriverStoppedState);
                        sendMessage(CMD_START_DRIVER);
                        break;
                    }

                    // Supplicant can fail to report a NETWORK_DISCONNECTION_EVENT
                    // when authentication times out after a successful connection,
                    // we can figure this from the supplicant state. If supplicant
                    // state is DISCONNECTED, but the mNetworkInfo says we are not
                    // disconnected, we need to handle a disconnection
                    if (!linkDebouncing && state == SupplicantState.DISCONNECTED &&
                            mNetworkInfo.getState() != NetworkInfo.State.DISCONNECTED) {
                        if (DBG) log("Missed CTRL-EVENT-DISCONNECTED, disconnect");
                        handleNetworkDisconnect();
                        transitionTo(mDisconnectedState);
                    }

                    // If we have COMPLETED a connection to a BSSID, start doing
                    // DNAv4/DNAv6 -style probing for on-link neighbors of
                    // interest (e.g. routers); harmless if none are configured.
                    if (state == SupplicantState.COMPLETED) {
                        if (mIpReachabilityMonitor != null) {
                            mIpReachabilityMonitor.probeAll();
                        }
                    }
                    break;
                case WifiP2pServiceImpl.DISCONNECT_WIFI_REQUEST:
                    if (message.arg1 == 1) {
                        mWifiNative.disconnect();
                        mTemporarilyDisconnectWifi = true;
                    } else {
                        mWifiNative.reconnect();
                        mTemporarilyDisconnectWifi = false;
                    }
                    break;
                case CMD_ADD_OR_UPDATE_NETWORK:
                    config = (WifiConfiguration) message.obj;

                    if (!recordUidIfAuthorized(config, message.sendingUid,
                            /* onlyAnnotate */ false)) {
                        loge("Not authorized to update network "
                             + " config=" + config.SSID
                             + " cnid=" + config.networkId
                             + " uid=" + message.sendingUid);
                        replyToMessage(message, message.what, FAILURE);
                        break;
                    }

                    int res = mWifiConfigStore.addOrUpdateNetwork(config, message.sendingUid);
                    if (res < 0) {
                        messageHandlingStatus = MESSAGE_HANDLING_STATUS_FAIL;
                    } else {
                        WifiConfiguration curConfig = getCurrentWifiConfiguration();
                        if (curConfig != null && config != null) {
                            if (curConfig.priority < config.priority
                                    && config.status == WifiConfiguration.Status.ENABLED) {
                                // Interpret this as a connect attempt
                                // Set the last selected configuration so as to allow the system to
                                // stick the last user choice without persisting the choice
                                mWifiConfigStore.setLastSelectedConfiguration(res);
                                mWifiConfigStore.updateLastConnectUid(config, message.sendingUid);
                                mWifiConfigStore.writeKnownNetworkHistory(false);

                                // Remember time of last connection attempt
                                lastConnectAttempt = System.currentTimeMillis();

                                mWifiConnectionStatistics.numWifiManagerJoinAttempt++;

                                // As a courtesy to the caller, trigger a scan now
                                startScan(ADD_OR_UPDATE_SOURCE, 0, null, null);
                            }
                        }
                    }
                    replyToMessage(message, CMD_ADD_OR_UPDATE_NETWORK, res);
                    break;
                case CMD_REMOVE_NETWORK:
                    netId = message.arg1;
                    if (!mWifiConfigStore.canModifyNetwork(message.sendingUid, netId,
                            /* onlyAnnotate */ false)) {
                        loge("Not authorized to remove network "
                             + " cnid=" + netId
                             + " uid=" + message.sendingUid);
                        replyToMessage(message, message.what, FAILURE);
                        break;
                    }

                    ok = mWifiConfigStore.removeNetwork(message.arg1);
                    if (!ok) {
                        messageHandlingStatus = MESSAGE_HANDLING_STATUS_FAIL;
                    }
                    replyToMessage(message, message.what, ok ? SUCCESS : FAILURE);
                    break;
                case CMD_ENABLE_NETWORK:
                    boolean others = message.arg2 == 1;
                    // Tell autojoin the user did try to select to that network
                    // However, do NOT persist the choice by bumping the priority of the network
                    if (others) {
                        mWifiAutoJoinController.
                                updateConfigurationHistory(message.arg1, true, false);
                        // Set the last selected configuration so as to allow the system to
                        // stick the last user choice without persisting the choice
                        mWifiConfigStore.setLastSelectedConfiguration(message.arg1);

                        // Remember time of last connection attempt
                        lastConnectAttempt = System.currentTimeMillis();

                        mWifiConnectionStatistics.numWifiManagerJoinAttempt++;
                    }
                    // Cancel auto roam requests
                    autoRoamSetBSSID(message.arg1, "any");

                    int uid = message.sendingUid;
                    ok = mWifiConfigStore.enableNetwork(message.arg1, message.arg2 == 1, uid);
                    if (!ok) {
                        messageHandlingStatus = MESSAGE_HANDLING_STATUS_FAIL;
                    }
                    replyToMessage(message, message.what, ok ? SUCCESS : FAILURE);
                    break;
                case CMD_ENABLE_ALL_NETWORKS:
                    long time = android.os.SystemClock.elapsedRealtime();
                    if (time - mLastEnableAllNetworksTime > MIN_INTERVAL_ENABLE_ALL_NETWORKS_MS) {
                        mWifiConfigStore.enableAllNetworks();
                        mLastEnableAllNetworksTime = time;
                    }
                    break;
                case WifiManager.DISABLE_NETWORK:
                    if (mWifiConfigStore.disableNetwork(message.arg1,
                            WifiConfiguration.DISABLED_BY_WIFI_MANAGER) == true) {
                        replyToMessage(message, WifiManager.DISABLE_NETWORK_SUCCEEDED);
                    } else {
                        messageHandlingStatus = MESSAGE_HANDLING_STATUS_FAIL;
                        replyToMessage(message, WifiManager.DISABLE_NETWORK_FAILED,
                                WifiManager.ERROR);
                    }
                    break;
                case CMD_DISABLE_EPHEMERAL_NETWORK:
                    config = mWifiConfigStore.disableEphemeralNetwork((String)message.obj);
                    if (config != null) {
                        if (config.networkId == mLastNetworkId) {
                            // Disconnect and let autojoin reselect a new network
                            sendMessage(CMD_DISCONNECT);
                        }
                    }
                    break;
                case CMD_BLACKLIST_NETWORK:
                    mWifiConfigStore.blackListBssid((String) message.obj);
                    break;
                case CMD_CLEAR_BLACKLIST:
                    mWifiConfigStore.clearBssidBlacklist();
                    break;
                case CMD_SAVE_CONFIG:
                    ok = mWifiConfigStore.saveConfig();

                    if (DBG) loge("wifistatemachine did save config " + ok);
                    replyToMessage(message, CMD_SAVE_CONFIG, ok ? SUCCESS : FAILURE);

                    // Inform the backup manager about a data change
                    IBackupManager ibm = IBackupManager.Stub.asInterface(
                            ServiceManager.getService(Context.BACKUP_SERVICE));
                    if (ibm != null) {
                        try {
                            ibm.dataChanged("com.android.providers.settings");
                        } catch (Exception e) {
                            // Try again later
                        }
                    }
                    break;
                case CMD_GET_CONFIGURED_NETWORKS:
                    replyToMessage(message, message.what,
                            mWifiConfigStore.getConfiguredNetworks());
                    break;
                case WifiMonitor.SUP_REQUEST_IDENTITY:
                    int networkId = message.arg2;
                    boolean identitySent = false;
                    int eapMethod = WifiEnterpriseConfig.Eap.NONE;

                    if (targetWificonfiguration != null
                            && targetWificonfiguration.enterpriseConfig != null) {
                        eapMethod = targetWificonfiguration.enterpriseConfig.getEapMethod();
                    }

                    // For SIM & AKA/AKA' EAP method Only, get identity from ICC
                    if (targetWificonfiguration != null
                            && targetWificonfiguration.networkId == networkId
                            && targetWificonfiguration.allowedKeyManagement
                                    .get(WifiConfiguration.KeyMgmt.IEEE8021X)
                            &&  (eapMethod == WifiEnterpriseConfig.Eap.SIM
                            || eapMethod == WifiEnterpriseConfig.Eap.AKA
                            || eapMethod == WifiEnterpriseConfig.Eap.AKA_PRIME)) {
                        TelephonyManager tm = (TelephonyManager)
                                mContext.getSystemService(Context.TELEPHONY_SERVICE);
                        if (tm != null) {
                            String imsi = tm.getSubscriberId();
                            String mccMnc = "";

                            if (tm.getSimState() == TelephonyManager.SIM_STATE_READY)
                                 mccMnc = tm.getSimOperator();

                            String identity = buildIdentity(eapMethod, imsi, mccMnc);

                            if (!identity.isEmpty()) {
                                mWifiNative.simIdentityResponse(networkId, identity);
                                identitySent = true;
                            }
                        }
                    }
                    if (!identitySent) {
                        // Supplicant lacks credentials to connect to that network, hence black list
                        ssid = (String) message.obj;
                        if (targetWificonfiguration != null && ssid != null
                                && targetWificonfiguration.SSID != null
                                && targetWificonfiguration.SSID.equals("\"" + ssid + "\"")) {
                            mWifiConfigStore.handleSSIDStateChange(
                                    targetWificonfiguration.networkId, false,
                                    "AUTH_FAILED no identity", null);
                        }
                        // Disconnect now, as we don't have any way to fullfill
                        // the  supplicant request.
                        mWifiConfigStore.setLastSelectedConfiguration(
                                WifiConfiguration.INVALID_NETWORK_ID);
                        mWifiNative.disconnect();
                    }
                    break;
                case WifiMonitor.SUP_REQUEST_SIM_AUTH:
                    logd("Received SUP_REQUEST_SIM_AUTH");
                    SimAuthRequestData requestData = (SimAuthRequestData) message.obj;
                    if (requestData != null) {
                        if (requestData.protocol == WifiEnterpriseConfig.Eap.SIM) {
                            handleGsmAuthRequest(requestData);
                        } else if (requestData.protocol == WifiEnterpriseConfig.Eap.AKA
                            || requestData.protocol == WifiEnterpriseConfig.Eap.AKA_PRIME) {
                            handle3GAuthRequest(requestData);
                        }
                    } else {
                        loge("Invalid sim auth request");
                    }
                    break;
                case CMD_GET_PRIVILEGED_CONFIGURED_NETWORKS:
                    replyToMessage(message, message.what,
                            mWifiConfigStore.getPrivilegedConfiguredNetworks());
                    break;
                case CMD_GET_MATCHING_CONFIG:
                    replyToMessage(message, message.what,
                            mWifiConfigStore.getMatchingConfig((ScanResult)message.obj));
                    break;
                /* Do a redundant disconnect without transition */
                case CMD_DISCONNECT:
                    mWifiConfigStore.setLastSelectedConfiguration
                            (WifiConfiguration.INVALID_NETWORK_ID);
                    mWifiNative.disconnect();
                    break;
                case CMD_RECONNECT:
                    mWifiAutoJoinController.attemptAutoJoin();
                    break;
                case CMD_REASSOCIATE:
                    lastConnectAttempt = System.currentTimeMillis();
                    mWifiNative.reassociate();
                    break;
                case CMD_RELOAD_TLS_AND_RECONNECT:
                    if (mWifiConfigStore.needsUnlockedKeyStore()) {
                        logd("Reconnecting to give a chance to un-connected TLS networks");
                        mWifiNative.disconnect();
                        lastConnectAttempt = System.currentTimeMillis();
                        mWifiNative.reconnect();
                    }
                    break;
                case CMD_AUTO_ROAM:
                    messageHandlingStatus = MESSAGE_HANDLING_STATUS_DISCARD;
                    return HANDLED;
                case CMD_AUTO_CONNECT:
                    /* Work Around: wpa_supplicant can get in a bad state where it returns a non
                     * associated status to the STATUS command but somehow-someplace still thinks
                     * it is associated and thus will ignore select/reconnect command with
                     * following message:
                     * "Already associated with the selected network - do nothing"
                     *
                     * Hence, sends a disconnect to supplicant first.
                     */
                    didDisconnect = false;
                    if (getCurrentState() != mDisconnectedState) {
                        /** Supplicant will ignore the reconnect if we are currently associated,
                         * hence trigger a disconnect
                         */
                        didDisconnect = true;
                        mWifiNative.disconnect();
                    }

                    /* connect command coming from auto-join */
                    config = (WifiConfiguration) message.obj;
                    netId = message.arg1;
                    int roam = message.arg2;
                    loge("CMD_AUTO_CONNECT sup state "
                            + mSupplicantStateTracker.getSupplicantStateName()
                            + " my state " + getCurrentState().getName()
                            + " nid=" + Integer.toString(netId)
                            + " roam=" + Integer.toString(roam));
                    if (config == null) {
                        loge("AUTO_CONNECT and no config, bail out...");
                        break;
                    }

                    /* Make sure we cancel any previous roam request */
                    autoRoamSetBSSID(netId, config.BSSID);

                    /* Save the network config */
                    loge("CMD_AUTO_CONNECT will save config -> " + config.SSID
                            + " nid=" + Integer.toString(netId));
                    result = mWifiConfigStore.saveNetwork(config, WifiConfiguration.UNKNOWN_UID);
                    netId = result.getNetworkId();
                    loge("CMD_AUTO_CONNECT did save config -> "
                            + " nid=" + Integer.toString(netId));

                    // Since we updated the config,read it back from config store:
                    config = mWifiConfigStore.getWifiConfiguration(netId);
                    if (config == null) {
                        loge("CMD_AUTO_CONNECT couldnt update the config, got null config");
                        break;
                    }
                    if (netId != config.networkId) {
                        loge("CMD_AUTO_CONNECT couldnt update the config, want"
                                + " nid=" + Integer.toString(netId) + " but got" + config.networkId);
                        break;
                    }

                    if (deferForUserInput(message, netId, false)) {
                        break;
                    } else if (mWifiConfigStore.getWifiConfiguration(netId).userApproved ==
                                                                   WifiConfiguration.USER_BANNED) {
                        replyToMessage(message, WifiManager.CONNECT_NETWORK_FAILED,
                                WifiManager.NOT_AUTHORIZED);
                        break;
                    }

                    // Make sure the network is enabled, since supplicant will not reenable it
                    mWifiConfigStore.enableNetworkWithoutBroadcast(netId, false);

                    // If we're autojoining a network that the user or an app explicitly selected,
                    // keep track of the UID that selected it.
                    int lastConnectUid = mWifiConfigStore.isLastSelectedConfiguration(config) ?
                            config.lastConnectUid : WifiConfiguration.UNKNOWN_UID;

                    if (mWifiConfigStore.selectNetwork(config, /* updatePriorities = */ false,
                            lastConnectUid) && mWifiNative.reconnect()) {
                        lastConnectAttempt = System.currentTimeMillis();
                        targetWificonfiguration = mWifiConfigStore.getWifiConfiguration(netId);
                        config = mWifiConfigStore.getWifiConfiguration(netId);
                        if (config != null
                                && !mWifiConfigStore.isLastSelectedConfiguration(config)) {
                            // If we autojoined a different config than the user selected one,
                            // it means we could not see the last user selection,
                            // or that the last user selection was faulty and ended up blacklisted
                            // for some reason (in which case the user is notified with an error
                            // message in the Wifi picker), and thus we managed to auto-join away
                            // from the selected  config. -> in that case we need to forget
                            // the selection because we don't want to abruptly switch back to it.
                            //
                            // Note that the user selection is also forgotten after a period of time
                            // during which the device has been disconnected.
                            // The default value is 30 minutes : see the code path at bottom of
                            // setScanResults() function.
                            mWifiConfigStore.
                                 setLastSelectedConfiguration(WifiConfiguration.INVALID_NETWORK_ID);
                        }
                        mAutoRoaming = roam;
                        if (isRoaming() || linkDebouncing) {
                            transitionTo(mRoamingState);
                        } else if (didDisconnect) {
                            transitionTo(mDisconnectingState);
                        } else {
                            /* Already in disconnected state, nothing to change */
                            if (!mScreenOn && mLegacyPnoEnabled && mBackgroundScanSupported) {
                                int delay = 60 * 1000;
                                if (VDBG) {
                                    loge("Starting PNO alarm: " + delay);
                                }
                                mAlarmManager.set(AlarmManager.RTC_WAKEUP,
                                       System.currentTimeMillis() + delay,
                                       mPnoIntent);
                            }
                            mRestartAutoJoinOffloadCounter++;
                        }
                    } else {
                        loge("Failed to connect config: " + config + " netId: " + netId);
                        replyToMessage(message, WifiManager.CONNECT_NETWORK_FAILED,
                                WifiManager.ERROR);
                        break;
                    }
                    break;
                case CMD_REMOVE_APP_CONFIGURATIONS:
                    mWifiConfigStore.removeNetworksForApp((ApplicationInfo) message.obj);
                    break;
                case CMD_REMOVE_USER_CONFIGURATIONS:
                    mWifiConfigStore.removeNetworksForUser(message.arg1);
                    break;
                case WifiManager.CONNECT_NETWORK:
                    /**
                     *  The connect message can contain a network id passed as arg1 on message or
                     * or a config passed as obj on message.
                     * For a new network, a config is passed to create and connect.
                     * For an existing network, a network id is passed
                     */
                    netId = message.arg1;
                    config = (WifiConfiguration) message.obj;
                    mWifiConnectionStatistics.numWifiManagerJoinAttempt++;
                    boolean updatedExisting = false;

                    /* Save the network config */
                    if (config != null) {
                        // When connecting to an access point, WifiStateMachine wants to update the
                        // relevant config with administrative data. This update should not be
                        // considered a 'real' update, therefore lockdown by Device Owner must be
                        // disregarded.
                        if (!recordUidIfAuthorized(config, message.sendingUid,
                                /* onlyAnnotate */ true)) {
                            loge("Not authorized to update network "
                                 + " config=" + config.SSID
                                 + " cnid=" + config.networkId
                                 + " uid=" + message.sendingUid);
                            replyToMessage(message, WifiManager.CONNECT_NETWORK_FAILED,
                                           WifiManager.NOT_AUTHORIZED);
                            break;
                        }

                        String configKey = config.configKey(true /* allowCached */);
                        WifiConfiguration savedConfig =
                                mWifiConfigStore.getWifiConfiguration(configKey);
                        if (savedConfig != null) {
                            // There is an existing config with this netId, but it wasn't exposed
                            // (either AUTO_JOIN_DELETED or ephemeral; see WifiConfigStore#
                            // getConfiguredNetworks). Remove those bits and update the config.
                            config = savedConfig;
                            loge("CONNECT_NETWORK updating existing config with id=" +
                                    config.networkId + " configKey=" + configKey);
                            config.ephemeral = false;
                            config.autoJoinStatus = WifiConfiguration.AUTO_JOIN_ENABLED;
                            updatedExisting = true;
                        }

                        result = mWifiConfigStore.saveNetwork(config, message.sendingUid);
                        netId = result.getNetworkId();
                    }
                    config = mWifiConfigStore.getWifiConfiguration(netId);

                    if (config == null) {
                        loge("CONNECT_NETWORK no config for id=" + Integer.toString(netId) + " "
                                + mSupplicantStateTracker.getSupplicantStateName() + " my state "
                                + getCurrentState().getName());
                        replyToMessage(message, WifiManager.CONNECT_NETWORK_FAILED,
                                WifiManager.ERROR);
                        break;
                    } else {
                        String wasSkipped = config.autoJoinBailedDueToLowRssi ? " skipped" : "";
                        loge("CONNECT_NETWORK id=" + Integer.toString(netId)
                                + " config=" + config.SSID
                                + " cnid=" + config.networkId
                                + " supstate=" + mSupplicantStateTracker.getSupplicantStateName()
                                + " my state " + getCurrentState().getName()
                                + " uid = " + message.sendingUid
                                + wasSkipped);
                    }

                    autoRoamSetBSSID(netId, "any");

                    if (message.sendingUid == Process.WIFI_UID
                        || message.sendingUid == Process.SYSTEM_UID) {
                        // As a sanity measure, clear the BSSID in the supplicant network block.
                        // If system or Wifi Settings want to connect, they will not
                        // specify the BSSID.
                        // If an app however had added a BSSID to this configuration, and the BSSID
                        // was wrong, Then we would forever fail to connect until that BSSID
                        // is cleaned up.
                        clearConfigBSSID(config, "CONNECT_NETWORK");
                    }

                    if (deferForUserInput(message, netId, true)) {
                        break;
                    } else if (mWifiConfigStore.getWifiConfiguration(netId).userApproved ==
                                                                    WifiConfiguration.USER_BANNED) {
                        replyToMessage(message, WifiManager.CONNECT_NETWORK_FAILED,
                                WifiManager.NOT_AUTHORIZED);
                        break;
                    }

                    mAutoRoaming = WifiAutoJoinController.AUTO_JOIN_IDLE;

                    /* Tell autojoin the user did try to connect to that network if from settings */
                    boolean persist =
                        mWifiConfigStore.checkConfigOverridePermission(message.sendingUid);
                    mWifiAutoJoinController.updateConfigurationHistory(netId, true, persist);

                    mWifiConfigStore.setLastSelectedConfiguration(netId);

                    didDisconnect = false;
                    if (mLastNetworkId != WifiConfiguration.INVALID_NETWORK_ID
                            && mLastNetworkId != netId) {
                        /** Supplicant will ignore the reconnect if we are currently associated,
                         * hence trigger a disconnect
                         */
                        didDisconnect = true;
                        mWifiNative.disconnect();
                    }

                    // Make sure the network is enabled, since supplicant will not reenable it
                    mWifiConfigStore.enableNetworkWithoutBroadcast(netId, false);

                    if (mWifiConfigStore.selectNetwork(config, /* updatePriorities = */ true,
                            message.sendingUid) && mWifiNative.reconnect()) {
                        lastConnectAttempt = System.currentTimeMillis();
                        targetWificonfiguration = mWifiConfigStore.getWifiConfiguration(netId);

                        /* The state tracker handles enabling networks upon completion/failure */
                        mSupplicantStateTracker.sendMessage(WifiManager.CONNECT_NETWORK);
                        replyToMessage(message, WifiManager.CONNECT_NETWORK_SUCCEEDED);
                        if (didDisconnect) {
                            /* Expect a disconnection from the old connection */
                            transitionTo(mDisconnectingState);
                        } else if (updatedExisting && getCurrentState() == mConnectedState &&
                                getCurrentWifiConfiguration().networkId == netId) {
                            // Update the current set of network capabilities, but stay in the
                            // current state.
                            updateCapabilities(config);
                        } else {
                            /**
                             *  Directly go to disconnected state where we
                             * process the connection events from supplicant
                             **/
                            transitionTo(mDisconnectedState);
                        }
                    } else {
                        loge("Failed to connect config: " + config + " netId: " + netId);
                        replyToMessage(message, WifiManager.CONNECT_NETWORK_FAILED,
                                WifiManager.ERROR);
                        break;
                    }
                    break;
                case WifiManager.SAVE_NETWORK:
                    mWifiConnectionStatistics.numWifiManagerJoinAttempt++;
                    // Fall thru
                case WifiStateMachine.CMD_AUTO_SAVE_NETWORK:
                    lastSavedConfigurationAttempt = null; // Used for debug
                    config = (WifiConfiguration) message.obj;
                    if (config == null) {
                        loge("ERROR: SAVE_NETWORK with null configuration"
                                + mSupplicantStateTracker.getSupplicantStateName()
                                + " my state " + getCurrentState().getName());
                        messageHandlingStatus = MESSAGE_HANDLING_STATUS_FAIL;
                        replyToMessage(message, WifiManager.SAVE_NETWORK_FAILED,
                                WifiManager.ERROR);
                        break;
                    }
                    lastSavedConfigurationAttempt = new WifiConfiguration(config);
                    int nid = config.networkId;
                    loge("SAVE_NETWORK id=" + Integer.toString(nid)
                                + " config=" + config.SSID
                                + " nid=" + config.networkId
                                + " supstate=" + mSupplicantStateTracker.getSupplicantStateName()
                                + " my state " + getCurrentState().getName());

                    // Only record the uid if this is user initiated
                    boolean checkUid = (message.what == WifiManager.SAVE_NETWORK);
                    if (checkUid && !recordUidIfAuthorized(config, message.sendingUid,
                            /* onlyAnnotate */ false)) {
                        loge("Not authorized to update network "
                             + " config=" + config.SSID
                             + " cnid=" + config.networkId
                             + " uid=" + message.sendingUid);
                        replyToMessage(message, WifiManager.SAVE_NETWORK_FAILED,
                                       WifiManager.NOT_AUTHORIZED);
                        break;
                    }

                    result = mWifiConfigStore.saveNetwork(config, WifiConfiguration.UNKNOWN_UID);
                    if (result.getNetworkId() != WifiConfiguration.INVALID_NETWORK_ID) {
                        if (mWifiInfo.getNetworkId() == result.getNetworkId()) {
                            if (result.hasIpChanged()) {
                                // The currently connection configuration was changed
                                // We switched from DHCP to static or from static to DHCP, or the
                                // static IP address has changed.
                                log("Reconfiguring IP on connection");
                                // TODO: clear addresses and disable IPv6
                                // to simplify obtainingIpState.
                                transitionTo(mObtainingIpState);
                            }
                            if (result.hasProxyChanged()) {
                                log("Reconfiguring proxy on connection");
                                updateLinkProperties(CMD_UPDATE_LINKPROPERTIES);
                            }
                        }
                        replyToMessage(message, WifiManager.SAVE_NETWORK_SUCCEEDED);
                        broadcastWifiCredentialChanged(WifiManager.WIFI_CREDENTIAL_SAVED, config);

                        if (VDBG) {
                           loge("Success save network nid="
                                    + Integer.toString(result.getNetworkId()));
                        }

                        synchronized(mScanResultCache) {
                            /**
                             * If the command comes from WifiManager, then
                             * tell autojoin the user did try to modify and save that network,
                             * and interpret the SAVE_NETWORK as a request to connect
                             */
                            boolean user = message.what == WifiManager.SAVE_NETWORK;

                            // Did this connect come from settings
                            boolean persistConnect =
                                mWifiConfigStore.checkConfigOverridePermission(message.sendingUid);

                            if (user) {
                                mWifiConfigStore.updateLastConnectUid(config, message.sendingUid);
                                mWifiConfigStore.writeKnownNetworkHistory(false);
                            }

                            mWifiAutoJoinController.updateConfigurationHistory(result.getNetworkId()
                                    , user, persistConnect);
                            mWifiAutoJoinController.attemptAutoJoin();
                        }
                    } else {
                        loge("Failed to save network");
                        messageHandlingStatus = MESSAGE_HANDLING_STATUS_FAIL;
                        replyToMessage(message, WifiManager.SAVE_NETWORK_FAILED,
                                WifiManager.ERROR);
                    }
                    break;
                case WifiManager.FORGET_NETWORK:
                    // Debug only, remember last configuration that was forgotten
                    WifiConfiguration toRemove
                            = mWifiConfigStore.getWifiConfiguration(message.arg1);
                    if (toRemove == null) {
                        lastForgetConfigurationAttempt = null;
                    } else {
                        lastForgetConfigurationAttempt = new WifiConfiguration(toRemove);
                    }
                    // check that the caller owns this network
                    netId = message.arg1;

                    if (!mWifiConfigStore.canModifyNetwork(message.sendingUid, netId,
                            /* onlyAnnotate */ false)) {
                        loge("Not authorized to forget network "
                             + " cnid=" + netId
                             + " uid=" + message.sendingUid);
                        replyToMessage(message, WifiManager.FORGET_NETWORK_FAILED,
                                WifiManager.NOT_AUTHORIZED);
                        break;
                    }

                    if (mWifiConfigStore.forgetNetwork(message.arg1)) {
                        replyToMessage(message, WifiManager.FORGET_NETWORK_SUCCEEDED);
                        broadcastWifiCredentialChanged(WifiManager.WIFI_CREDENTIAL_FORGOT,
                                (WifiConfiguration) message.obj);
                    } else {
                        loge("Failed to forget network");
                        replyToMessage(message, WifiManager.FORGET_NETWORK_FAILED,
                                WifiManager.ERROR);
                    }
                    break;
                case WifiManager.START_WPS:
                    WpsInfo wpsInfo = (WpsInfo) message.obj;
                    WpsResult wpsResult;
                    switch (wpsInfo.setup) {
                        case WpsInfo.PBC:
                            wpsResult = mWifiConfigStore.startWpsPbc(wpsInfo);
                            break;
                        case WpsInfo.KEYPAD:
                            wpsResult = mWifiConfigStore.startWpsWithPinFromAccessPoint(wpsInfo);
                            break;
                        case WpsInfo.DISPLAY:
                            wpsResult = mWifiConfigStore.startWpsWithPinFromDevice(wpsInfo);
                            break;
                        default:
                            wpsResult = new WpsResult(Status.FAILURE);
                            loge("Invalid setup for WPS");
                            break;
                    }
                    mWifiConfigStore.setLastSelectedConfiguration
                            (WifiConfiguration.INVALID_NETWORK_ID);
                    if (wpsResult.status == Status.SUCCESS) {
                        replyToMessage(message, WifiManager.START_WPS_SUCCEEDED, wpsResult);
                        transitionTo(mWpsRunningState);
                    } else {
                        loge("Failed to start WPS with config " + wpsInfo.toString());
                        replyToMessage(message, WifiManager.WPS_FAILED, WifiManager.ERROR);
                    }
                    break;
                case WifiMonitor.NETWORK_CONNECTION_EVENT:
                    if (DBG) log("Network connection established");
                    mLastNetworkId = message.arg1;
                    mLastBssid = (String) message.obj;

                    mWifiInfo.setBSSID(mLastBssid);
                    mWifiInfo.setNetworkId(mLastNetworkId);

                    sendNetworkStateChangeBroadcast(mLastBssid);
                    transitionTo(mObtainingIpState);
                    break;
                case WifiMonitor.NETWORK_DISCONNECTION_EVENT:
                    // Calling handleNetworkDisconnect here is redundant because we might already
                    // have called it when leaving L2ConnectedState to go to disconnecting state
                    // or thru other path
                    // We should normally check the mWifiInfo or mLastNetworkId so as to check
                    // if they are valid, and only in this case call handleNEtworkDisconnect,
                    // TODO: this should be fixed for a L MR release
                    // The side effect of calling handleNetworkDisconnect twice is that a bunch of
                    // idempotent commands are executed twice (stopping Dhcp, enabling the SPS mode
                    // at the chip etc...
                    if (DBG) log("ConnectModeState: Network connection lost ");
                    handleNetworkDisconnect();
                    transitionTo(mDisconnectedState);
                    break;
                case CMD_PNO_NETWORK_FOUND:
                    processPnoNetworkFound((ScanResult[])message.obj);
                    break;
                case CMD_RSSI_THRESHOLD_BREACH:
                    byte curRssi = (byte)message.arg1;
                    processRssiThreshold(curRssi);
                    break;
                default:
                    return NOT_HANDLED;
            }
            return HANDLED;
        }
    }

    private void updateCapabilities(WifiConfiguration config) {
        if (config.ephemeral) {
            mNetworkCapabilities.removeCapability(
                    NetworkCapabilities.NET_CAPABILITY_TRUSTED);
        } else {
            mNetworkCapabilities.addCapability(
                    NetworkCapabilities.NET_CAPABILITY_TRUSTED);
        }
        mNetworkCapabilities.setSignalStrength(mWifiInfo.getRssi() != WifiInfo.INVALID_RSSI ?
                mWifiInfo.getRssi() : NetworkCapabilities.SIGNAL_STRENGTH_UNSPECIFIED);
        mNetworkAgent.sendNetworkCapabilities(mNetworkCapabilities);
    }

    private class WifiNetworkAgent extends NetworkAgent {
        public WifiNetworkAgent(Looper l, Context c, String TAG, NetworkInfo ni,
                NetworkCapabilities nc, LinkProperties lp, int score) {
            super(l, c, TAG, ni, nc, lp, score);
        }
        protected void unwanted() {
            // Ignore if we're not the current networkAgent.
            if (this != mNetworkAgent) return;
            if (DBG) log("WifiNetworkAgent -> Wifi unwanted score "
                    + Integer.toString(mWifiInfo.score));
            unwantedNetwork(NETWORK_STATUS_UNWANTED_DISCONNECT);
        }

        @Override
        protected void networkStatus(int status) {
            if (this != mNetworkAgent) return;
            if (status == NetworkAgent.INVALID_NETWORK) {
                if (DBG) log("WifiNetworkAgent -> Wifi networkStatus invalid, score="
                        + Integer.toString(mWifiInfo.score));
                unwantedNetwork(NETWORK_STATUS_UNWANTED_VALIDATION_FAILED);
            } else if (status == NetworkAgent.VALID_NETWORK) {
                if (DBG && mWifiInfo != null) log("WifiNetworkAgent -> Wifi networkStatus valid, score= "
                        + Integer.toString(mWifiInfo.score));
                doNetworkStatus(status);
            }
        }

        @Override
        protected void saveAcceptUnvalidated(boolean accept) {
            if (this != mNetworkAgent) return;
            WifiStateMachine.this.sendMessage(CMD_ACCEPT_UNVALIDATED, accept ? 1 : 0);
        }

        @Override
<<<<<<< HEAD
        protected void startPacketKeepalive(Message msg) {
            WifiStateMachine.this.sendMessage(
                    CMD_START_IP_PACKET_OFFLOAD, msg.arg1, msg.arg2, msg.obj);
        }

        @Override
        protected void stopPacketKeepalive(Message msg) {
            WifiStateMachine.this.sendMessage(
                    CMD_STOP_IP_PACKET_OFFLOAD, msg.arg1, msg.arg2, msg.obj);
        }

        @Override
        protected void setSignalStrengthThresholds(int[] thresholds) {
            // 1. Tell the hardware to start RSSI monitoring here, possibly adding MIN_VALUE and
            //    MAX_VALUE at the start/end of the thresholds array if necessary.
            // 2. Ensure that when the hardware event fires, we fetch the RSSI from the hardware
            //    event, call mWifiInfo.setRssi() with it, and call updateCapabilities(), and then
            //    re-arm the hardware event. This needs to be done on the state machine thread to
            //    avoid race conditions. The RSSI used to re-arm the event (and perhaps also the one
            //    sent in the NetworkCapabilities) must be the one received from the hardware event
            //    received, or we might skip callbacks.
            // 3. Ensure that when we disconnect, RSSI monitoring is stopped.
            log("Received signal strength thresholds: " + Arrays.toString(thresholds));
            int [] rssiVals = Arrays.copyOf(thresholds, thresholds.length + 2);
            rssiVals[rssiVals.length - 2] = Byte.MIN_VALUE;
            rssiVals[rssiVals.length - 1] = Byte.MAX_VALUE;
            Arrays.sort(rssiVals);
            byte[] rssiRange = new byte[rssiVals.length];
            for (int i = 0; i < rssiVals.length; i++) {
                int val = rssiVals[i];
                if (val <= Byte.MAX_VALUE && val >= Byte.MIN_VALUE) {
                    rssiRange[i] = (byte) val;
                } else {
                    Log.e(TAG, "Illegal values for rssi thresholds " + val);
                }
            }
            // ToDo: Do we quash rssi values in this sorted array which are very close?
            mRssiRanges = rssiRange;
            //In the degenerate case when the input range has no values, the
            //rssiRange will have only 2 values(127, -128), which when armed to
            //any chipset can never trigger a rssi breach
            WifiStateMachine.this.sendMessage(CMD_START_RSSI_MONITORING_OFFLOAD,
                    mWifiInfo.getRssi());
=======
        protected void preventAutomaticReconnect() {
            if (this != mNetworkAgent) return;
            unwantedNetwork(NETWORK_STATUS_UNWANTED_DISABLE_AUTOJOIN);
>>>>>>> 9b82dc74
        }
    }

    void unwantedNetwork(int reason) {
        sendMessage(CMD_UNWANTED_NETWORK, reason);
    }

    void doNetworkStatus(int status) {
        sendMessage(CMD_NETWORK_STATUS, status);
    }

    // rfc4186 & rfc4187:
    // create Permanent Identity base on IMSI,
    // identity = usernam@realm
    // with username = prefix | IMSI
    // and realm is derived MMC/MNC tuple according 3GGP spec(TS23.003)
    private String buildIdentity(int eapMethod, String imsi, String mccMnc) {
        String mcc;
        String mnc;
        String prefix;

        if (imsi == null || imsi.isEmpty())
            return "";

        if (eapMethod == WifiEnterpriseConfig.Eap.SIM)
            prefix = "1";
        else if (eapMethod == WifiEnterpriseConfig.Eap.AKA)
            prefix = "0";
        else if (eapMethod == WifiEnterpriseConfig.Eap.AKA_PRIME)
            prefix = "6";
        else  // not a valide EapMethod
            return "";

        /* extract mcc & mnc from mccMnc */
        if (mccMnc != null && !mccMnc.isEmpty()) {
            mcc = mccMnc.substring(0, 3);
            mnc = mccMnc.substring(3);
            if (mnc.length() == 2)
                mnc = "0" + mnc;
        } else {
            // extract mcc & mnc from IMSI, assume mnc size is 3
            mcc = imsi.substring(0, 3);
            mnc = imsi.substring(3, 6);
        }

        return prefix + imsi + "@wlan.mnc" + mnc + ".mcc" + mcc + ".3gppnetwork.org";
    }

    boolean startScanForConfiguration(WifiConfiguration config, boolean restrictChannelList) {
        if (config == null)
            return false;

        // We are still seeing a fairly high power consumption triggered by autojoin scans
        // Hence do partial scans only for PSK configuration that are roamable since the
        // primary purpose of the partial scans is roaming.
        // Full badn scans with exponential backoff for the purpose or extended roaming and
        // network switching are performed unconditionally.
        ScanDetailCache scanDetailCache =
                mWifiConfigStore.getScanDetailCache(config);
        if (scanDetailCache == null
                || !config.allowedKeyManagement.get(WifiConfiguration.KeyMgmt.WPA_PSK)
                || scanDetailCache.size() > 6) {
            //return true but to not trigger the scan
            return true;
        }
        HashSet<Integer> channels = mWifiConfigStore.makeChannelList(config,
                ONE_HOUR_MILLI, restrictChannelList);
        if (channels != null && channels.size() != 0) {
            StringBuilder freqs = new StringBuilder();
            boolean first = true;
            for (Integer channel : channels) {
                if (!first)
                    freqs.append(",");
                freqs.append(channel.toString());
                first = false;
            }
            //if (DBG) {
            loge("WifiStateMachine starting scan for " + config.configKey() + " with " + freqs);
            //}
            // Call wifi native to start the scan
            if (startScanNative(
                    WifiNative.SCAN_WITHOUT_CONNECTION_SETUP,
                    freqs.toString())) {
                // Only count battery consumption if scan request is accepted
                noteScanStart(SCAN_ALARM_SOURCE, null);
                messageHandlingStatus = MESSAGE_HANDLING_STATUS_OK;
            } else {
                // used for debug only, mark scan as failed
                messageHandlingStatus = MESSAGE_HANDLING_STATUS_HANDLING_ERROR;
            }
            return true;
        } else {
            if (DBG) loge("WifiStateMachine no channels for " + config.configKey());
            return false;
        }
    }

    void clearCurrentConfigBSSID(String dbg) {
        // Clear the bssid in the current config's network block
        WifiConfiguration config = getCurrentWifiConfiguration();
        if (config == null)
            return;
        clearConfigBSSID(config, dbg);
    }
    void clearConfigBSSID(WifiConfiguration config, String dbg) {
        if (config == null)
            return;
        if (DBG) {
            loge(dbg + " " + mTargetRoamBSSID + " config " + config.configKey()
                    + " config.bssid " + config.BSSID);
        }
        config.autoJoinBSSID = "any";
        config.BSSID = "any";
        if (DBG) {
           loge(dbg + " " + config.SSID
                    + " nid=" + Integer.toString(config.networkId));
        }
        mWifiConfigStore.saveWifiConfigBSSID(config);
    }

    class L2ConnectedState extends State {
        @Override
        public void enter() {
            mRssiPollToken++;
            if (mEnableRssiPolling) {
                sendMessage(CMD_RSSI_POLL, mRssiPollToken, 0);
            }
            if (mNetworkAgent != null) {
                loge("Have NetworkAgent when entering L2Connected");
                setNetworkDetailedState(DetailedState.DISCONNECTED);
            }
            setNetworkDetailedState(DetailedState.CONNECTING);

            if (!TextUtils.isEmpty(mTcpBufferSizes)) {
                mLinkProperties.setTcpBufferSizes(mTcpBufferSizes);
            }
            mNetworkAgent = new WifiNetworkAgent(getHandler().getLooper(), mContext,
                    "WifiNetworkAgent", mNetworkInfo, mNetworkCapabilitiesFilter,
                    mLinkProperties, 60);

            // We must clear the config BSSID, as the wifi chipset may decide to roam
            // from this point on and having the BSSID specified in the network block would
            // cause the roam to faile and the device to disconnect
            clearCurrentConfigBSSID("L2ConnectedState");

            try {
                mIpReachabilityMonitor = new IpReachabilityMonitor(
                        mInterfaceName,
                        new IpReachabilityMonitor.Callback() {
                            @Override
                            public void notifyLost(InetAddress ip, String logMsg) {
                                sendMessage(CMD_IP_REACHABILITY_LOST, logMsg);
                            }
                        });
            } catch (IllegalArgumentException e) {
                Log.wtf("Failed to create IpReachabilityMonitor", e);
            }
        }

        @Override
        public void exit() {
            if (mIpReachabilityMonitor != null) {
                mIpReachabilityMonitor.stop();
                mIpReachabilityMonitor = null;
            }

            // This is handled by receiving a NETWORK_DISCONNECTION_EVENT in ConnectModeState
            // Bug: 15347363
            // For paranoia's sake, call handleNetworkDisconnect
            // only if BSSID is null or last networkId
            // is not invalid.
            if (DBG) {
                StringBuilder sb = new StringBuilder();
                sb.append("leaving L2ConnectedState state nid=" + Integer.toString(mLastNetworkId));
                if (mLastBssid !=null) {
                    sb.append(" ").append(mLastBssid);
                }
            }
            if (mLastBssid != null || mLastNetworkId != WifiConfiguration.INVALID_NETWORK_ID) {
                handleNetworkDisconnect();
            }
        }

        @Override
        public boolean processMessage(Message message) {
            logStateAndMessage(message, getClass().getSimpleName());

            switch (message.what) {
              case DhcpStateMachine.CMD_PRE_DHCP_ACTION:
                  handlePreDhcpSetup();
                  break;
              case DhcpStateMachine.CMD_POST_DHCP_ACTION:
                  handlePostDhcpSetup();
                  if (message.arg1 == DhcpStateMachine.DHCP_SUCCESS) {
                      if (DBG) log("WifiStateMachine DHCP successful");
                      handleIPv4Success((DhcpResults) message.obj, DhcpStateMachine.DHCP_SUCCESS);
                      // We advance to mConnectedState because handleIPv4Success will call
                      // updateLinkProperties, which then sends CMD_IP_CONFIGURATION_SUCCESSFUL.
                  } else if (message.arg1 == DhcpStateMachine.DHCP_FAILURE) {
                      mWifiLogger.captureBugReportData(WifiLogger.REPORT_REASON_DHCP_FAILURE);
                      if (DBG) {
                          int count = -1;
                          WifiConfiguration config = getCurrentWifiConfiguration();
                          if (config != null) {
                              count = config.numConnectionFailures;
                          }
                          log("WifiStateMachine DHCP failure count=" + count);
                      }
                      handleIPv4Failure(DhcpStateMachine.DHCP_FAILURE);
                      // As above, we transition to mDisconnectingState via updateLinkProperties.
                  }
                  break;
                case CMD_IP_CONFIGURATION_SUCCESSFUL:
                    handleSuccessfulIpConfiguration();
                    sendConnectedState();
                    transitionTo(mConnectedState);
                    break;
                case CMD_IP_CONFIGURATION_LOST:
                    // Get Link layer stats so that we get fresh tx packet counters.
                    getWifiLinkLayerStats(true);
                    handleIpConfigurationLost();
                    transitionTo(mDisconnectingState);
                    break;
                case CMD_IP_REACHABILITY_LOST:
                    if (DBG && message.obj != null) log((String) message.obj);
                    handleIpReachabilityLost();
                    transitionTo(mDisconnectingState);
                    break;
                case CMD_DISCONNECT:
                    mWifiNative.disconnect();
                    transitionTo(mDisconnectingState);
                    break;
                case WifiP2pServiceImpl.DISCONNECT_WIFI_REQUEST:
                    if (message.arg1 == 1) {
                        mWifiNative.disconnect();
                        mTemporarilyDisconnectWifi = true;
                        transitionTo(mDisconnectingState);
                    }
                    break;
                case CMD_SET_OPERATIONAL_MODE:
                    if (message.arg1 != CONNECT_MODE) {
                        sendMessage(CMD_DISCONNECT);
                        deferMessage(message);
                        if (message.arg1 == SCAN_ONLY_WITH_WIFI_OFF_MODE) {
                            noteWifiDisabledWhileAssociated();
                        }
                    }
                    mWifiConfigStore.
                                setLastSelectedConfiguration(WifiConfiguration.INVALID_NETWORK_ID);
                    break;
                case CMD_SET_COUNTRY_CODE:
                    messageHandlingStatus = MESSAGE_HANDLING_STATUS_DEFERRED;
                    deferMessage(message);
                    break;
                case CMD_START_SCAN:
                    //if (DBG) {
                        loge("WifiStateMachine CMD_START_SCAN source " + message.arg1
                              + " txSuccessRate="+String.format( "%.2f", mWifiInfo.txSuccessRate)
                              + " rxSuccessRate="+String.format( "%.2f", mWifiInfo.rxSuccessRate)
                              + " targetRoamBSSID=" + mTargetRoamBSSID
                              + " RSSI=" + mWifiInfo.getRssi());
                    //}
                    if (message.arg1 == SCAN_ALARM_SOURCE) {
                        // Check if the CMD_START_SCAN message is obsolete (and thus if it should
                        // not be processed) and restart the scan if neede
                        if (!getEnableAutoJoinWhenAssociated()) {
                            return HANDLED;
                        }
                        boolean shouldScan = mScreenOn;

                        if (!checkAndRestartDelayedScan(message.arg2,
                                shouldScan,
                                mWifiConfigStore.wifiAssociatedShortScanIntervalMilli.get(),
                                null, null)) {
                            messageHandlingStatus = MESSAGE_HANDLING_STATUS_OBSOLETE;
                            loge("WifiStateMachine L2Connected CMD_START_SCAN source "
                                    + message.arg1
                                    + " " + message.arg2 + ", " + mDelayedScanCounter
                                    + " -> obsolete");
                            return HANDLED;
                        }
                        if (mP2pConnected.get()) {
                            loge("WifiStateMachine L2Connected CMD_START_SCAN source "
                                    + message.arg1
                                    + " " + message.arg2 + ", " + mDelayedScanCounter
                                    + " ignore because P2P is connected");
                            messageHandlingStatus = MESSAGE_HANDLING_STATUS_DISCARD;
                            return HANDLED;
                        }
                        boolean tryFullBandScan = false;
                        boolean restrictChannelList = false;
                        long now_ms = System.currentTimeMillis();
                        if (DBG) {
                            loge("WifiStateMachine CMD_START_SCAN with age="
                                    + Long.toString(now_ms - lastFullBandConnectedTimeMilli)
                                    + " interval=" + fullBandConnectedTimeIntervalMilli
                                    + " maxinterval=" + maxFullBandConnectedTimeIntervalMilli);
                        }
                        if (mWifiInfo != null) {
                            if (mWifiConfigStore.enableFullBandScanWhenAssociated.get() &&
                                    (now_ms - lastFullBandConnectedTimeMilli)
                                    > fullBandConnectedTimeIntervalMilli) {
                                if (DBG) {
                                    loge("WifiStateMachine CMD_START_SCAN try full band scan age="
                                         + Long.toString(now_ms - lastFullBandConnectedTimeMilli)
                                         + " interval=" + fullBandConnectedTimeIntervalMilli
                                         + " maxinterval=" + maxFullBandConnectedTimeIntervalMilli);
                                }
                                tryFullBandScan = true;
                            }

                            if (mWifiInfo.txSuccessRate >
                                    mWifiConfigStore.maxTxPacketForFullScans
                                    || mWifiInfo.rxSuccessRate >
                                    mWifiConfigStore.maxRxPacketForFullScans) {
                                // Too much traffic at the interface, hence no full band scan
                                if (DBG) {
                                    loge("WifiStateMachine CMD_START_SCAN " +
                                            "prevent full band scan due to pkt rate");
                                }
                                tryFullBandScan = false;
                            }

                            if (mWifiInfo.txSuccessRate >
                                    mWifiConfigStore.maxTxPacketForPartialScans
                                    || mWifiInfo.rxSuccessRate >
                                    mWifiConfigStore.maxRxPacketForPartialScans) {
                                // Don't scan if lots of packets are being sent
                                restrictChannelList = true;
                                if (mWifiConfigStore.alwaysEnableScansWhileAssociated.get() == 0) {
                                    if (DBG) {
                                     loge("WifiStateMachine CMD_START_SCAN source " + message.arg1
                                        + " ...and ignore scans"
                                        + " tx=" + String.format("%.2f", mWifiInfo.txSuccessRate)
                                        + " rx=" + String.format("%.2f", mWifiInfo.rxSuccessRate));
                                    }
                                    messageHandlingStatus = MESSAGE_HANDLING_STATUS_REFUSED;
                                    return HANDLED;
                                }
                            }
                        }

                        WifiConfiguration currentConfiguration = getCurrentWifiConfiguration();
                        if (DBG) {
                            loge("WifiStateMachine CMD_START_SCAN full=" +
                                    tryFullBandScan);
                        }
                        if (currentConfiguration != null) {
                            if (fullBandConnectedTimeIntervalMilli
                                    < mWifiConfigStore.wifiAssociatedShortScanIntervalMilli.get()) {
                                // Sanity
                                fullBandConnectedTimeIntervalMilli
                                        = mWifiConfigStore.wifiAssociatedShortScanIntervalMilli.get();
                            }
                            if (tryFullBandScan) {
                                lastFullBandConnectedTimeMilli = now_ms;
                                if (fullBandConnectedTimeIntervalMilli
                                        < mWifiConfigStore.associatedFullScanMaxIntervalMilli) {
                                    // Increase the interval
                                    fullBandConnectedTimeIntervalMilli
                                            = fullBandConnectedTimeIntervalMilli
                                            * mWifiConfigStore.associatedFullScanBackoff.get() / 8;

                                    if (DBG) {
                                        loge("WifiStateMachine CMD_START_SCAN bump interval ="
                                        + fullBandConnectedTimeIntervalMilli);
                                    }
                                }
                                handleScanRequest(
                                        WifiNative.SCAN_WITHOUT_CONNECTION_SETUP, message);
                            } else {
                                if (!startScanForConfiguration(
                                        currentConfiguration, restrictChannelList)) {
                                    if (DBG) {
                                        loge("WifiStateMachine starting scan, " +
                                                " did not find channels -> full");
                                    }
                                    lastFullBandConnectedTimeMilli = now_ms;
                                    if (fullBandConnectedTimeIntervalMilli
                                            < mWifiConfigStore.associatedFullScanMaxIntervalMilli) {
                                        // Increase the interval
                                        fullBandConnectedTimeIntervalMilli
                                                = fullBandConnectedTimeIntervalMilli
                                                * mWifiConfigStore.associatedFullScanBackoff.get() / 8;

                                        if (DBG) {
                                            loge("WifiStateMachine CMD_START_SCAN bump interval ="
                                                    + fullBandConnectedTimeIntervalMilli);
                                        }
                                    }
                                    handleScanRequest(
                                                WifiNative.SCAN_WITHOUT_CONNECTION_SETUP, message);
                                }
                            }

                        } else {
                            loge("CMD_START_SCAN : connected mode and no configuration");
                            messageHandlingStatus = MESSAGE_HANDLING_STATUS_HANDLING_ERROR;
                        }
                    } else {
                        // Not scan alarm source
                        return NOT_HANDLED;
                    }
                    break;
                    /* Ignore connection to same network */
                case WifiManager.CONNECT_NETWORK:
                    int netId = message.arg1;
                    if (mWifiInfo.getNetworkId() == netId) {
                        break;
                    }
                    return NOT_HANDLED;
                    /* Ignore */
                case WifiMonitor.NETWORK_CONNECTION_EVENT:
                    break;
                case CMD_RSSI_POLL:
                    if (message.arg1 == mRssiPollToken) {
                        if (mWifiConfigStore.enableChipWakeUpWhenAssociated.get()) {
                            if (VVDBG) log(" get link layer stats " + mWifiLinkLayerStatsSupported);
                            WifiLinkLayerStats stats = getWifiLinkLayerStats(VDBG);
                            if (stats != null) {
                                // Sanity check the results provided by driver
                                if (mWifiInfo.getRssi() != WifiInfo.INVALID_RSSI
                                        && (stats.rssi_mgmt == 0
                                        || stats.beacon_rx == 0)) {
                                    stats = null;
                                }
                            }
                            // Get Info and continue polling
                            fetchRssiLinkSpeedAndFrequencyNative();
                            calculateWifiScore(stats);
                        }
                        sendMessageDelayed(obtainMessage(CMD_RSSI_POLL,
                                mRssiPollToken, 0), POLL_RSSI_INTERVAL_MSECS);

                        if (DBG) sendRssiChangeBroadcast(mWifiInfo.getRssi());
                    } else {
                        // Polling has completed
                    }
                    break;
                case CMD_ENABLE_RSSI_POLL:
                    cleanWifiScore();
                    if (mWifiConfigStore.enableRssiPollWhenAssociated.get()) {
                        mEnableRssiPolling = (message.arg1 == 1);
                    } else {
                        mEnableRssiPolling = false;
                    }
                    mRssiPollToken++;
                    if (mEnableRssiPolling) {
                        // First poll
                        fetchRssiLinkSpeedAndFrequencyNative();
                        sendMessageDelayed(obtainMessage(CMD_RSSI_POLL,
                                mRssiPollToken, 0), POLL_RSSI_INTERVAL_MSECS);
                    }
                    break;
                case WifiManager.RSSI_PKTCNT_FETCH:
                    RssiPacketCountInfo info = new RssiPacketCountInfo();
                    fetchRssiLinkSpeedAndFrequencyNative();
                    info.rssi = mWifiInfo.getRssi();
                    fetchPktcntNative(info);
                    replyToMessage(message, WifiManager.RSSI_PKTCNT_FETCH_SUCCEEDED, info);
                    break;
                case CMD_DELAYED_NETWORK_DISCONNECT:
                    if (!linkDebouncing && mWifiConfigStore.enableLinkDebouncing) {

                        // Ignore if we are not debouncing
                        loge("CMD_DELAYED_NETWORK_DISCONNECT and not debouncing - ignore "
                                + message.arg1);
                        return HANDLED;
                    } else {
                        loge("CMD_DELAYED_NETWORK_DISCONNECT and debouncing - disconnect "
                                + message.arg1);

                        linkDebouncing = false;
                        // If we are still debouncing while this message comes,
                        // it means we were not able to reconnect within the alloted time
                        // = LINK_FLAPPING_DEBOUNCE_MSEC
                        // and thus, trigger a real disconnect
                        handleNetworkDisconnect();
                        transitionTo(mDisconnectedState);
                    }
                    break;
                case CMD_ASSOCIATED_BSSID:
                    if ((String) message.obj == null) {
                        loge("Associated command w/o BSSID");
                        break;
                    }
                    mLastBssid = (String) message.obj;
                    if (mLastBssid != null
                            && (mWifiInfo.getBSSID() == null
                            || !mLastBssid.equals(mWifiInfo.getBSSID()))) {
                        mWifiInfo.setBSSID((String) message.obj);
                        sendNetworkStateChangeBroadcast(mLastBssid);
                    }
                    break;
                default:
                    return NOT_HANDLED;
            }

            return HANDLED;
        }
    }

    class ObtainingIpState extends State {
        @Override
        public void enter() {
            if (DBG) {
                String key = "";
                if (getCurrentWifiConfiguration() != null) {
                    key = getCurrentWifiConfiguration().configKey();
                }
                log("enter ObtainingIpState netId=" + Integer.toString(mLastNetworkId)
                        + " " + key + " "
                        + " roam=" + mAutoRoaming
                        + " static=" + mWifiConfigStore.isUsingStaticIp(mLastNetworkId)
                        + " watchdog= " + obtainingIpWatchdogCount);
            }

            // Reset link Debouncing, indicating we have successfully re-connected to the AP
            // We might still be roaming
            linkDebouncing = false;

            // Send event to CM & network change broadcast
            setNetworkDetailedState(DetailedState.OBTAINING_IPADDR);

            // We must clear the config BSSID, as the wifi chipset may decide to roam
            // from this point on and having the BSSID specified in the network block would
            // cause the roam to faile and the device to disconnect
            clearCurrentConfigBSSID("ObtainingIpAddress");

            try {
                mNwService.enableIpv6(mInterfaceName);
            } catch (RemoteException re) {
                loge("Failed to enable IPv6: " + re);
            } catch (IllegalStateException e) {
                loge("Failed to enable IPv6: " + e);
            }

            if (!mWifiConfigStore.isUsingStaticIp(mLastNetworkId)) {
                if (isRoaming()) {
                    renewDhcp();
                } else {
                    // Remove any IP address on the interface in case we're switching from static
                    // IP configuration to DHCP. This is safe because if we get here when not
                    // roaming, we don't have a usable address.
                    clearIPv4Address(mInterfaceName);
                    startDhcp();
                }
                obtainingIpWatchdogCount++;
                loge("Start Dhcp Watchdog " + obtainingIpWatchdogCount);
                // Get Link layer stats so as we get fresh tx packet counters
                getWifiLinkLayerStats(true);
                sendMessageDelayed(obtainMessage(CMD_OBTAINING_IP_ADDRESS_WATCHDOG_TIMER,
                        obtainingIpWatchdogCount, 0), OBTAINING_IP_ADDRESS_GUARD_TIMER_MSEC);
            } else {
                // stop any running dhcp before assigning static IP
                stopDhcp();
                StaticIpConfiguration config = mWifiConfigStore.getStaticIpConfiguration(
                        mLastNetworkId);
                if (config.ipAddress == null) {
                    loge("Static IP lacks address");
                    sendMessage(CMD_STATIC_IP_FAILURE);
                } else {
                    InterfaceConfiguration ifcg = new InterfaceConfiguration();
                    ifcg.setLinkAddress(config.ipAddress);
                    ifcg.setInterfaceUp();
                    try {
                        mNwService.setInterfaceConfig(mInterfaceName, ifcg);
                        if (DBG) log("Static IP configuration succeeded");
                        DhcpResults dhcpResults = new DhcpResults(config);
                        sendMessage(CMD_STATIC_IP_SUCCESS, dhcpResults);
                    } catch (RemoteException re) {
                        loge("Static IP configuration failed: " + re);
                        sendMessage(CMD_STATIC_IP_FAILURE);
                    } catch (IllegalStateException e) {
                        loge("Static IP configuration failed: " + e);
                        sendMessage(CMD_STATIC_IP_FAILURE);
                    }
                }
            }
        }
      @Override
      public boolean processMessage(Message message) {
          logStateAndMessage(message, getClass().getSimpleName());

          switch(message.what) {
              case CMD_STATIC_IP_SUCCESS:
                  handleIPv4Success((DhcpResults) message.obj, CMD_STATIC_IP_SUCCESS);
                  break;
              case CMD_STATIC_IP_FAILURE:
                  handleIPv4Failure(CMD_STATIC_IP_FAILURE);
                  break;
              case CMD_AUTO_CONNECT:
              case CMD_AUTO_ROAM:
                  messageHandlingStatus = MESSAGE_HANDLING_STATUS_DISCARD;
                  break;
              case WifiManager.SAVE_NETWORK:
              case WifiStateMachine.CMD_AUTO_SAVE_NETWORK:
                  messageHandlingStatus = MESSAGE_HANDLING_STATUS_DEFERRED;
                  deferMessage(message);
                  break;
                  /* Defer any power mode changes since we must keep active power mode at DHCP */
              case CMD_SET_HIGH_PERF_MODE:
                  messageHandlingStatus = MESSAGE_HANDLING_STATUS_DEFERRED;
                  deferMessage(message);
                  break;
                  /* Defer scan request since we should not switch to other channels at DHCP */
              case CMD_START_SCAN:
                  messageHandlingStatus = MESSAGE_HANDLING_STATUS_DEFERRED;
                  deferMessage(message);
                  break;
              case CMD_OBTAINING_IP_ADDRESS_WATCHDOG_TIMER:
                  if (message.arg1 == obtainingIpWatchdogCount) {
                      loge("ObtainingIpAddress: Watchdog Triggered, count="
                              + obtainingIpWatchdogCount);
                      handleIpConfigurationLost();
                      transitionTo(mDisconnectingState);
                      break;
                  }
                  messageHandlingStatus = MESSAGE_HANDLING_STATUS_DISCARD;
                  break;
              default:
                  return NOT_HANDLED;
          }
          return HANDLED;
      }
    }

    // Note: currently, this state is never used, because WifiWatchdogStateMachine unconditionally
    // sets mPoorNetworkDetectionEnabled to false.
    class VerifyingLinkState extends State {
        @Override
        public void enter() {
            log(getName() + " enter");
            setNetworkDetailedState(DetailedState.VERIFYING_POOR_LINK);
            mWifiConfigStore.updateStatus(mLastNetworkId, DetailedState.VERIFYING_POOR_LINK);
            sendNetworkStateChangeBroadcast(mLastBssid);
            // End roaming
            mAutoRoaming = WifiAutoJoinController.AUTO_JOIN_IDLE;
        }
        @Override
        public boolean processMessage(Message message) {
            logStateAndMessage(message, getClass().getSimpleName());

            switch (message.what) {
                case WifiWatchdogStateMachine.POOR_LINK_DETECTED:
                    // Stay here
                    log(getName() + " POOR_LINK_DETECTED: no transition");
                    break;
                case WifiWatchdogStateMachine.GOOD_LINK_DETECTED:
                    log(getName() + " GOOD_LINK_DETECTED: transition to CONNECTED");
                    sendConnectedState();
                    transitionTo(mConnectedState);
                    break;
                default:
                    if (DBG) log(getName() + " what=" + message.what + " NOT_HANDLED");
                    return NOT_HANDLED;
            }
            return HANDLED;
        }
    }

    private void sendConnectedState() {
        // If this network was explicitly selected by the user, evaluate whether to call
        // explicitlySelected() so the system can treat it appropriately.
        WifiConfiguration config = getCurrentWifiConfiguration();
        if (mWifiConfigStore.isLastSelectedConfiguration(config)) {
            boolean prompt = mWifiConfigStore.checkConfigOverridePermission(config.lastConnectUid);
            if (DBG) {
                log("Network selected by UID " + config.lastConnectUid + " prompt=" + prompt);
            }
            if (prompt) {
                // Selected by the user via Settings or QuickSettings. If this network has Internet
                // access, switch to it. Otherwise, switch to it only if the user confirms that they
                // really want to switch, or has already confirmed and selected "Don't ask again".
                if (DBG) {
                    log("explictlySelected acceptUnvalidated=" + config.noInternetAccessExpected);
                }
                mNetworkAgent.explicitlySelected(config.noInternetAccessExpected);
            }
        }

        setNetworkDetailedState(DetailedState.CONNECTED);
        mWifiConfigStore.updateStatus(mLastNetworkId, DetailedState.CONNECTED);
        sendNetworkStateChangeBroadcast(mLastBssid);
    }

    class RoamingState extends State {
        boolean mAssociated;
        @Override
        public void enter() {
            if (DBG) {
                log("RoamingState Enter"
                        + " mScreenOn=" + mScreenOn );
            }
            setScanAlarm(false);

            // Make sure we disconnect if roaming fails
            roamWatchdogCount++;
            loge("Start Roam Watchdog " + roamWatchdogCount);
            sendMessageDelayed(obtainMessage(CMD_ROAM_WATCHDOG_TIMER,
                    roamWatchdogCount, 0), ROAM_GUARD_TIMER_MSEC);
            mAssociated = false;
        }
        @Override
        public boolean processMessage(Message message) {
            logStateAndMessage(message, getClass().getSimpleName());
            WifiConfiguration config;
            switch (message.what) {
                case CMD_IP_CONFIGURATION_LOST:
                    config = getCurrentWifiConfiguration();
                    if (config != null) {
                        mWifiLogger.captureBugReportData(WifiLogger.REPORT_REASON_AUTOROAM_FAILURE);
                        mWifiConfigStore.noteRoamingFailure(config,
                                WifiConfiguration.ROAMING_FAILURE_IP_CONFIG);
                    }
                    return NOT_HANDLED;
                case WifiWatchdogStateMachine.POOR_LINK_DETECTED:
                    if (DBG) log("Roaming and Watchdog reports poor link -> ignore");
                    return HANDLED;
                case CMD_UNWANTED_NETWORK:
                    if (DBG) log("Roaming and CS doesnt want the network -> ignore");
                    return HANDLED;
                case CMD_SET_OPERATIONAL_MODE:
                    if (message.arg1 != CONNECT_MODE) {
                        deferMessage(message);
                    }
                    break;
                case WifiMonitor.SUPPLICANT_STATE_CHANGE_EVENT:
                    /**
                     * If we get a SUPPLICANT_STATE_CHANGE_EVENT indicating a DISCONNECT
                     * before NETWORK_DISCONNECTION_EVENT
                     * And there is an associated BSSID corresponding to our target BSSID, then
                     * we have missed the network disconnection, transition to mDisconnectedState
                     * and handle the rest of the events there.
                     */
                    StateChangeResult stateChangeResult = (StateChangeResult) message.obj;
                    if (stateChangeResult.state == SupplicantState.DISCONNECTED
                            || stateChangeResult.state == SupplicantState.INACTIVE
                            || stateChangeResult.state == SupplicantState.INTERFACE_DISABLED) {
                        if (DBG) {
                            log("STATE_CHANGE_EVENT in roaming state "
                                    + stateChangeResult.toString() );
                        }
                        if (stateChangeResult.BSSID != null
                                && stateChangeResult.BSSID.equals(mTargetRoamBSSID)) {
                            handleNetworkDisconnect();
                            transitionTo(mDisconnectedState);
                        }
                    }
                    if (stateChangeResult.state == SupplicantState.ASSOCIATED) {
                        // We completed the layer2 roaming part
                        mAssociated = true;
                        if (stateChangeResult.BSSID != null) {
                            mTargetRoamBSSID = (String) stateChangeResult.BSSID;
                        }
                    }
                    break;
                case CMD_ROAM_WATCHDOG_TIMER:
                    if (roamWatchdogCount == message.arg1) {
                        if (DBG) log("roaming watchdog! -> disconnect");
                        mRoamFailCount++;
                        handleNetworkDisconnect();
                        mWifiNative.disconnect();
                        transitionTo(mDisconnectedState);
                    }
                    break;
               case WifiMonitor.NETWORK_CONNECTION_EVENT:
                   if (mAssociated) {
                       if (DBG) log("roaming and Network connection established");
                       mLastNetworkId = message.arg1;
                       mLastBssid = (String) message.obj;
                       mWifiInfo.setBSSID(mLastBssid);
                       mWifiInfo.setNetworkId(mLastNetworkId);
                       mWifiConfigStore.handleBSSIDBlackList(mLastNetworkId, mLastBssid, true);
                       sendNetworkStateChangeBroadcast(mLastBssid);
                       transitionTo(mObtainingIpState);
                   } else {
                       messageHandlingStatus = MESSAGE_HANDLING_STATUS_DISCARD;
                   }
                   break;
               case WifiMonitor.NETWORK_DISCONNECTION_EVENT:
                   // Throw away but only if it corresponds to the network we're roaming to
                   String bssid = (String)message.obj;
                   if (true) {
                       String target = "";
                       if (mTargetRoamBSSID != null) target = mTargetRoamBSSID;
                       log("NETWORK_DISCONNECTION_EVENT in roaming state"
                               + " BSSID=" + bssid
                               + " target=" + target);
                   }
                   if (bssid != null && bssid.equals(mTargetRoamBSSID)) {
                       handleNetworkDisconnect();
                       transitionTo(mDisconnectedState);
                   }
                   break;
                case WifiMonitor.SSID_TEMP_DISABLED:
                    // Auth error while roaming
                    loge("SSID_TEMP_DISABLED nid=" + Integer.toString(mLastNetworkId)
                            + " id=" + Integer.toString(message.arg1)
                            + " isRoaming=" + isRoaming()
                            + " roam=" + Integer.toString(mAutoRoaming));
                    if (message.arg1 == mLastNetworkId) {
                        config = getCurrentWifiConfiguration();
                        if (config != null) {
                            mWifiLogger.captureBugReportData(
                                    WifiLogger.REPORT_REASON_AUTOROAM_FAILURE);
                            mWifiConfigStore.noteRoamingFailure(config,
                                    WifiConfiguration.ROAMING_FAILURE_AUTH_FAILURE);
                        }
                        handleNetworkDisconnect();
                        transitionTo(mDisconnectingState);
                    }
                    return NOT_HANDLED;
                case CMD_START_SCAN:
                    deferMessage(message);
                    break;
                default:
                    return NOT_HANDLED;
            }
            return HANDLED;
        }

        @Override
        public void exit() {
            loge("WifiStateMachine: Leaving Roaming state");
        }
    }

    class ConnectedState extends State {
        @Override
        public void enter() {
            String address;
            updateDefaultRouteMacAddress(1000);
            if (DBG) {
                log("Enter ConnectedState "
                       + " mScreenOn=" + mScreenOn
                       + " scanperiod="
                       + Integer.toString(mWifiConfigStore.wifiAssociatedShortScanIntervalMilli.get())
                       + " useGscan=" + mHalBasedPnoDriverSupported + "/"
                        + mWifiConfigStore.enableHalBasedPno.get()
                        + " mHalBasedPnoEnableInDevSettings " + mHalBasedPnoEnableInDevSettings);
            }
            if (mScreenOn
                    && getEnableAutoJoinWhenAssociated()) {
                if (useHalBasedAutoJoinOffload()) {
                    startGScanConnectedModeOffload("connectedEnter");
                } else {
                    // restart scan alarm
                    startDelayedScan(mWifiConfigStore.wifiAssociatedShortScanIntervalMilli.get(),
                            null, null);
                }
            }
            registerConnected();
            lastConnectAttempt = 0;
            targetWificonfiguration = null;
            // Paranoia
            linkDebouncing = false;

            // Not roaming anymore
            mAutoRoaming = WifiAutoJoinController.AUTO_JOIN_IDLE;

            if (testNetworkDisconnect) {
                testNetworkDisconnectCounter++;
                loge("ConnectedState Enter start disconnect test " +
                        testNetworkDisconnectCounter);
                sendMessageDelayed(obtainMessage(CMD_TEST_NETWORK_DISCONNECT,
                        testNetworkDisconnectCounter, 0), 15000);
            }

            // Reenable all networks, allow for hidden networks to be scanned
            mWifiConfigStore.enableAllNetworks();

            mLastDriverRoamAttempt = 0;

            //startLazyRoam();
        }
        @Override
        public boolean processMessage(Message message) {
            WifiConfiguration config = null;
            logStateAndMessage(message, getClass().getSimpleName());

            switch (message.what) {
                case CMD_RESTART_AUTOJOIN_OFFLOAD:
                    if ( (int)message.arg2 < mRestartAutoJoinOffloadCounter ) {
                        messageHandlingStatus = MESSAGE_HANDLING_STATUS_OBSOLETE;
                        return HANDLED;
                    }
                    /* If we are still in Disconnected state after having discovered a valid
                     * network this means autojoin didnt managed to associate to the network,
                     * then restart PNO so as we will try associating to it again.
                     */
                    if (useHalBasedAutoJoinOffload()) {
                        if (mGScanStartTimeMilli == 0) {
                            // If offload is not started, then start it...
                            startGScanConnectedModeOffload("connectedRestart");
                        } else {
                            // If offload is already started, then check if we need to increase
                            // the scan period and restart the Gscan
                            long now = System.currentTimeMillis();
                            if (mGScanStartTimeMilli != 0 && now > mGScanStartTimeMilli
                                    && ((now - mGScanStartTimeMilli)
                                    > DISCONNECTED_SHORT_SCANS_DURATION_MILLI)
                                && (mGScanPeriodMilli
                                    < mWifiConfigStore.wifiDisconnectedLongScanIntervalMilli.get()))
                            {
                                startConnectedGScan("Connected restart gscan");
                            }
                        }
                    }
                    break;
                case CMD_UPDATE_ASSOCIATED_SCAN_PERMISSION:
                    updateAssociatedScanPermission();
                    break;
                case WifiWatchdogStateMachine.POOR_LINK_DETECTED:
                    if (DBG) log("Watchdog reports poor link");
                    transitionTo(mVerifyingLinkState);
                    break;
                case CMD_UNWANTED_NETWORK:
                    if (message.arg1 == NETWORK_STATUS_UNWANTED_DISCONNECT) {
                        mWifiConfigStore.handleBadNetworkDisconnectReport(mLastNetworkId, mWifiInfo);
                        mWifiNative.disconnect();
                        transitionTo(mDisconnectingState);
                    } else if (message.arg1 == NETWORK_STATUS_UNWANTED_DISABLE_AUTOJOIN ||
                            message.arg1 == NETWORK_STATUS_UNWANTED_VALIDATION_FAILED) {
                        config = getCurrentWifiConfiguration();
                        if (config != null) {
                            // Disable autojoin
                            if (message.arg1 == NETWORK_STATUS_UNWANTED_DISABLE_AUTOJOIN) {
                                config.validatedInternetAccess = false;
                                // Clear last-selected status, as being last-selected also avoids
                                // disabling auto-join.
                                if (mWifiConfigStore.isLastSelectedConfiguration(config)) {
                                    mWifiConfigStore.setLastSelectedConfiguration(
                                        WifiConfiguration.INVALID_NETWORK_ID);
                                }
                            }
                            config.numNoInternetAccessReports += 1;
                            config.dirty = true;
                            mWifiConfigStore.writeKnownNetworkHistory(false);
                        }
                    }
                    return HANDLED;
                case CMD_NETWORK_STATUS:
                    if (message.arg1 == NetworkAgent.VALID_NETWORK) {
                        config = getCurrentWifiConfiguration();
                        if (config != null) {
                            if (!config.validatedInternetAccess
                                    || config.numNoInternetAccessReports != 0) {
                                config.dirty = true;
                            }
                            // re-enable autojoin
                            config.numNoInternetAccessReports = 0;
                            config.validatedInternetAccess = true;
                            mWifiConfigStore.writeKnownNetworkHistory(false);
                        }
                    }
                    return HANDLED;
                case CMD_ACCEPT_UNVALIDATED:
                    boolean accept = (message.arg1 != 0);
                    config = getCurrentWifiConfiguration();
                    if (config != null) {
                        config.noInternetAccessExpected = accept;
                    }
                    return HANDLED;
                case CMD_TEST_NETWORK_DISCONNECT:
                    // Force a disconnect
                    if (message.arg1 == testNetworkDisconnectCounter) {
                        mWifiNative.disconnect();
                    }
                    break;
                case CMD_ASSOCIATED_BSSID:
                    // ASSOCIATING to a new BSSID while already connected, indicates
                    // that driver is roaming
                    mLastDriverRoamAttempt = System.currentTimeMillis();
                    String toBSSID = (String)message.obj;
                    if (toBSSID != null && !toBSSID.equals(mWifiInfo.getBSSID())) {
                        mWifiConfigStore.driverRoamedFrom(mWifiInfo);
                    }
                    return NOT_HANDLED;
                case WifiMonitor.NETWORK_DISCONNECTION_EVENT:
                    long lastRoam = 0;
                    if (mLastDriverRoamAttempt != 0) {
                        // Calculate time since last driver roam attempt
                        lastRoam = System.currentTimeMillis() - mLastDriverRoamAttempt;
                        mLastDriverRoamAttempt = 0;
                    }
                    if (unexpectedDisconnectedReason(message.arg2)) {
                        mWifiLogger.captureBugReportData(
                                WifiLogger.REPORT_REASON_UNEXPECTED_DISCONNECT);
                    }
                    config = getCurrentWifiConfiguration();
                    if (mScreenOn
                            && !linkDebouncing
                            && config != null
                            && config.autoJoinStatus == WifiConfiguration.AUTO_JOIN_ENABLED
                            && !mWifiConfigStore.isLastSelectedConfiguration(config)
                            && (message.arg2 != 3 /* reason cannot be 3, i.e. locally generated */
                                || (lastRoam > 0 && lastRoam < 2000) /* unless driver is roaming */)
                            && ((ScanResult.is24GHz(mWifiInfo.getFrequency())
                                    && mWifiInfo.getRssi() >
                                    WifiConfiguration.BAD_RSSI_24)
                                    || (ScanResult.is5GHz(mWifiInfo.getFrequency())
                                    && mWifiInfo.getRssi() >
                                    WifiConfiguration.BAD_RSSI_5))) {
                        // Start de-bouncing the L2 disconnection:
                        // this L2 disconnection might be spurious.
                        // Hence we allow 7 seconds for the state machine to try
                        // to reconnect, go thru the
                        // roaming cycle and enter Obtaining IP address
                        // before signalling the disconnect to ConnectivityService and L3
                        startScanForConfiguration(getCurrentWifiConfiguration(), false);
                        linkDebouncing = true;

                        sendMessageDelayed(obtainMessage(CMD_DELAYED_NETWORK_DISCONNECT,
                                0, mLastNetworkId), LINK_FLAPPING_DEBOUNCE_MSEC);
                        if (DBG) {
                            log("NETWORK_DISCONNECTION_EVENT in connected state"
                                    + " BSSID=" + mWifiInfo.getBSSID()
                                    + " RSSI=" + mWifiInfo.getRssi()
                                    + " freq=" + mWifiInfo.getFrequency()
                                    + " reason=" + message.arg2
                                    + " -> debounce");
                        }
                        return HANDLED;
                    } else {
                        if (DBG) {
                            int ajst = -1;
                            if (config != null) ajst = config.autoJoinStatus;
                            log("NETWORK_DISCONNECTION_EVENT in connected state"
                                    + " BSSID=" + mWifiInfo.getBSSID()
                                    + " RSSI=" + mWifiInfo.getRssi()
                                    + " freq=" + mWifiInfo.getFrequency()
                                    + " was debouncing=" + linkDebouncing
                                    + " reason=" + message.arg2
                                    + " ajst=" + ajst);
                        }
                    }
                    break;
                case CMD_AUTO_ROAM:
                    // Clear the driver roam indication since we are attempting a framework roam
                    mLastDriverRoamAttempt = 0;

                    /* Connect command coming from auto-join */
                    ScanResult candidate = (ScanResult)message.obj;
                    String bssid = "any";
                    if (candidate != null && candidate.is5GHz()) {
                        // Only lock BSSID for 5GHz networks
                        bssid = candidate.BSSID;
                    }
                    int netId = mLastNetworkId;
                    config = getCurrentWifiConfiguration();


                    if (config == null) {
                        loge("AUTO_ROAM and no config, bail out...");
                        break;
                    }

                    loge("CMD_AUTO_ROAM sup state "
                            + mSupplicantStateTracker.getSupplicantStateName()
                            + " my state " + getCurrentState().getName()
                            + " nid=" + Integer.toString(netId)
                            + " config " + config.configKey()
                            + " roam=" + Integer.toString(message.arg2)
                            + " to " + bssid
                            + " targetRoamBSSID " + mTargetRoamBSSID);

                    /* Save the BSSID so as to lock it @ firmware */
                    if (!autoRoamSetBSSID(config, bssid) && !linkDebouncing) {
                        loge("AUTO_ROAM nothing to do");
                        // Same BSSID, nothing to do
                        messageHandlingStatus = MESSAGE_HANDLING_STATUS_DISCARD;
                        break;
                    };

                    // Make sure the network is enabled, since supplicant will not re-enable it
                    mWifiConfigStore.enableNetworkWithoutBroadcast(netId, false);

                    if (deferForUserInput(message, netId, false)) {
                        break;
                    } else if (mWifiConfigStore.getWifiConfiguration(netId).userApproved ==
                            WifiConfiguration.USER_BANNED) {
                        replyToMessage(message, WifiManager.CONNECT_NETWORK_FAILED,
                                WifiManager.NOT_AUTHORIZED);
                        break;
                    }

                    boolean ret = false;
                    if (mLastNetworkId != netId) {
                       if (mWifiConfigStore.selectNetwork(config, /* updatePriorities = */ false,
                               WifiConfiguration.UNKNOWN_UID) && mWifiNative.reconnect()) {
                           ret = true;
                       }
                    } else {
                         ret = mWifiNative.reassociate();
                    }
                    if (ret) {
                        lastConnectAttempt = System.currentTimeMillis();
                        targetWificonfiguration = mWifiConfigStore.getWifiConfiguration(netId);

                        // replyToMessage(message, WifiManager.CONNECT_NETWORK_SUCCEEDED);
                        mAutoRoaming = message.arg2;
                        transitionTo(mRoamingState);

                    } else {
                        loge("Failed to connect config: " + config + " netId: " + netId);
                        replyToMessage(message, WifiManager.CONNECT_NETWORK_FAILED,
                                WifiManager.ERROR);
                        messageHandlingStatus = MESSAGE_HANDLING_STATUS_FAIL;
                        break;
                    }
                    break;
                case CMD_START_IP_PACKET_OFFLOAD: {
                        int slot = message.arg1;
                        int intervalSeconds = message.arg2;
                        KeepalivePacketData pkt = (KeepalivePacketData) message.obj;
                        byte[] dstMac;
                        try {
                            InetAddress gateway = RouteInfo.selectBestRoute(
                                    mLinkProperties.getRoutes(), pkt.dstAddress).getGateway();
                            String dstMacStr = macAddressFromRoute(gateway.getHostAddress());
                            dstMac = macAddressFromString(dstMacStr);
                        } catch (NullPointerException|IllegalArgumentException e) {
                            loge("Can't find MAC address for next hop to " + pkt.dstAddress);
                            mNetworkAgent.onPacketKeepaliveEvent(slot,
                                    ConnectivityManager.PacketKeepalive.ERROR_INVALID_IP_ADDRESS);
                            break;
                        }
                        pkt.dstMac = dstMac;
                        int result = startWifiIPPacketOffload(slot, pkt, intervalSeconds);
                        mNetworkAgent.onPacketKeepaliveEvent(slot, result);
                        break;
                    }
                case CMD_START_RSSI_MONITORING_OFFLOAD:
                    byte currRssi = (byte)message.arg1;
                    processRssiThreshold(currRssi);
                    break;
                case CMD_STOP_RSSI_MONITORING_OFFLOAD:
                    stopRssiMonitoringOffload();
                    break;
                default:
                    return NOT_HANDLED;
            }
            return HANDLED;
        }

        @Override
        public void exit() {
            loge("WifiStateMachine: Leaving Connected state");
            setScanAlarm(false);
            mLastDriverRoamAttempt = 0;

            stopLazyRoam();

            mWhiteListedSsids = null;
        }
    }

    class DisconnectingState extends State {

        @Override
        public void enter() {

            if (PDBG) {
                loge(" Enter DisconnectingState State scan interval "
                        + mWifiConfigStore.wifiDisconnectedShortScanIntervalMilli.get()
                        + " mLegacyPnoEnabled= " + mLegacyPnoEnabled
                        + " screenOn=" + mScreenOn);
            }

            // Make sure we disconnect: we enter this state prior to connecting to a new
            // network, waiting for either a DISCONNECT event or a SUPPLICANT_STATE_CHANGE
            // event which in this case will be indicating that supplicant started to associate.
            // In some cases supplicant doesn't ignore the connect requests (it might not
            // find the target SSID in its cache),
            // Therefore we end up stuck that state, hence the need for the watchdog.
            disconnectingWatchdogCount++;
            loge("Start Disconnecting Watchdog " + disconnectingWatchdogCount);
            sendMessageDelayed(obtainMessage(CMD_DISCONNECTING_WATCHDOG_TIMER,
                    disconnectingWatchdogCount, 0), DISCONNECTING_GUARD_TIMER_MSEC);
        }

        @Override
        public boolean processMessage(Message message) {
            logStateAndMessage(message, getClass().getSimpleName());
            switch (message.what) {
                case CMD_SET_OPERATIONAL_MODE:
                    if (message.arg1 != CONNECT_MODE) {
                        deferMessage(message);
                    }
                    break;
                case CMD_START_SCAN:
                    deferMessage(message);
                    return HANDLED;
                case CMD_DISCONNECTING_WATCHDOG_TIMER:
                    if (disconnectingWatchdogCount == message.arg1) {
                        if (DBG) log("disconnecting watchdog! -> disconnect");
                        handleNetworkDisconnect();
                        transitionTo(mDisconnectedState);
                    }
                    break;
                case WifiMonitor.SUPPLICANT_STATE_CHANGE_EVENT:
                    /**
                     * If we get a SUPPLICANT_STATE_CHANGE_EVENT before NETWORK_DISCONNECTION_EVENT
                     * we have missed the network disconnection, transition to mDisconnectedState
                     * and handle the rest of the events there
                     */
                    deferMessage(message);
                    handleNetworkDisconnect();
                    transitionTo(mDisconnectedState);
                    break;
                default:
                    return NOT_HANDLED;
            }
            return HANDLED;
        }
    }

    class DisconnectedState extends State {
        @Override
        public void enter() {
            // We dont scan frequently if this is a temporary disconnect
            // due to p2p
            if (mTemporarilyDisconnectWifi) {
                mWifiP2pChannel.sendMessage(WifiP2pServiceImpl.DISCONNECT_WIFI_RESPONSE);
                return;
            }

            if (PDBG) {
                loge(" Enter DisconnectedState scan interval "
                        + mWifiConfigStore.wifiDisconnectedShortScanIntervalMilli.get()
                        + " mLegacyPnoEnabled= " + mLegacyPnoEnabled
                        + " screenOn=" + mScreenOn
                        + " useGscan=" + mHalBasedPnoDriverSupported + "/"
                        + mWifiConfigStore.enableHalBasedPno.get());
            }

            /** clear the roaming state, if we were roaming, we failed */
            mAutoRoaming = WifiAutoJoinController.AUTO_JOIN_IDLE;

            if (useHalBasedAutoJoinOffload()) {
                startGScanDisconnectedModeOffload("disconnectedEnter");
            } else {
                if (mScreenOn) {
                    /**
                     * screen lit and => delayed timer
                     */
                    startDelayedScan(mWifiConfigStore.wifiDisconnectedShortScanIntervalMilli.get(),
                            null, null);
                } else {
                    /**
                     * screen dark and PNO supported => scan alarm disabled
                     */
                    if (mBackgroundScanSupported) {
                        /* If a regular scan result is pending, do not initiate background
                         * scan until the scan results are returned. This is needed because
                        * initiating a background scan will cancel the regular scan and
                        * scan results will not be returned until background scanning is
                        * cleared
                        */
                        if (!mIsScanOngoing) {
                            enableBackgroundScan(true);
                        }
                    } else {
                        setScanAlarm(true);
                    }
                }
            }

            /**
             * If we have no networks saved, the supplicant stops doing the periodic scan.
             * The scans are useful to notify the user of the presence of an open network.
             * Note that these are not wake up scans.
             */
            if (mNoNetworksPeriodicScan != 0 && !mP2pConnected.get()
                    && mWifiConfigStore.getConfiguredNetworks().size() == 0) {
                sendMessageDelayed(obtainMessage(CMD_NO_NETWORKS_PERIODIC_SCAN,
                        ++mPeriodicScanToken, 0), mNoNetworksPeriodicScan);
            }

            mDisconnectedTimeStamp = System.currentTimeMillis();
            mDisconnectedPnoAlarmCount = 0;
        }
        @Override
        public boolean processMessage(Message message) {
            boolean ret = HANDLED;

            logStateAndMessage(message, getClass().getSimpleName());

            switch (message.what) {
                case CMD_NO_NETWORKS_PERIODIC_SCAN:
                    if (mP2pConnected.get()) break;
                    if (mNoNetworksPeriodicScan != 0 && message.arg1 == mPeriodicScanToken &&
                            mWifiConfigStore.getConfiguredNetworks().size() == 0) {
                        startScan(UNKNOWN_SCAN_SOURCE, -1, null, null);
                        sendMessageDelayed(obtainMessage(CMD_NO_NETWORKS_PERIODIC_SCAN,
                                    ++mPeriodicScanToken, 0), mNoNetworksPeriodicScan);
                    }
                    break;
                case WifiManager.FORGET_NETWORK:
                case CMD_REMOVE_NETWORK:
                case CMD_REMOVE_APP_CONFIGURATIONS:
                case CMD_REMOVE_USER_CONFIGURATIONS:
                    // Set up a delayed message here. After the forget/remove is handled
                    // the handled delayed message will determine if there is a need to
                    // scan and continue
                    sendMessageDelayed(obtainMessage(CMD_NO_NETWORKS_PERIODIC_SCAN,
                                ++mPeriodicScanToken, 0), mNoNetworksPeriodicScan);
                    ret = NOT_HANDLED;
                    break;
                case CMD_SET_OPERATIONAL_MODE:
                    if (message.arg1 != CONNECT_MODE) {
                        mOperationalMode = message.arg1;

                        mWifiConfigStore.disableAllNetworks();
                        if (mOperationalMode == SCAN_ONLY_WITH_WIFI_OFF_MODE) {
                            mWifiP2pChannel.sendMessage(CMD_DISABLE_P2P_REQ);
                            setWifiState(WIFI_STATE_DISABLED);
                        }
                        transitionTo(mScanModeState);
                    }
                    mWifiConfigStore.
                            setLastSelectedConfiguration(WifiConfiguration.INVALID_NETWORK_ID);
                    break;
                    /* Ignore network disconnect */
                case WifiMonitor.NETWORK_DISCONNECTION_EVENT:
                    break;
                case WifiMonitor.SUPPLICANT_STATE_CHANGE_EVENT:
                    StateChangeResult stateChangeResult = (StateChangeResult) message.obj;
                    if (DBG) {
                        loge("SUPPLICANT_STATE_CHANGE_EVENT state=" + stateChangeResult.state +
                                " -> state= " + WifiInfo.getDetailedStateOf(stateChangeResult.state)
                                + " debouncing=" + linkDebouncing);
                    }
                    setNetworkDetailedState(WifiInfo.getDetailedStateOf(stateChangeResult.state));
                    /* ConnectModeState does the rest of the handling */
                    ret = NOT_HANDLED;
                    break;
                case CMD_START_SCAN:
                    if (!checkOrDeferScanAllowed(message)) {
                        // The scan request was rescheduled
                        messageHandlingStatus = MESSAGE_HANDLING_STATUS_REFUSED;
                        return HANDLED;
                    }
                    if (message.arg1 == SCAN_ALARM_SOURCE) {
                        // Check if the CMD_START_SCAN message is obsolete (and thus if it should
                        // not be processed) and restart the scan
                        int period =  mWifiConfigStore.wifiDisconnectedShortScanIntervalMilli.get();
                        if (mP2pConnected.get()) {
                           period = (int)Settings.Global.getLong(mContext.getContentResolver(),
                                    Settings.Global.WIFI_SCAN_INTERVAL_WHEN_P2P_CONNECTED_MS,
                                    period);
                        }
                        if (!checkAndRestartDelayedScan(message.arg2,
                                true, period, null, null)) {
                            messageHandlingStatus = MESSAGE_HANDLING_STATUS_OBSOLETE;
                            loge("WifiStateMachine Disconnected CMD_START_SCAN source "
                                    + message.arg1
                                    + " " + message.arg2 + ", " + mDelayedScanCounter
                                    + " -> obsolete");
                            return HANDLED;
                        }
                        /* Disable background scan temporarily during a regular scan */
                        enableBackgroundScan(false);
                        handleScanRequest(WifiNative.SCAN_WITHOUT_CONNECTION_SETUP, message);
                        ret = HANDLED;
                    } else {

                        /*
                         * The SCAN request is not handled in this state and
                         * would eventually might/will get handled in the
                         * parent's state. The PNO, if already enabled had to
                         * get disabled before the SCAN trigger. Hence, stop
                         * the PNO if already enabled in this state, though the
                         * SCAN request is not handled(PNO disable before the
                         * SCAN trigger in any other state is not the right
                         * place to issue).
                         */

                        enableBackgroundScan(false);
                        ret = NOT_HANDLED;
                    }
                    break;
                case CMD_RESTART_AUTOJOIN_OFFLOAD:
                    if ( (int)message.arg2 < mRestartAutoJoinOffloadCounter ) {
                        messageHandlingStatus = MESSAGE_HANDLING_STATUS_OBSOLETE;
                        return HANDLED;
                    }
                    /* If we are still in Disconnected state after having discovered a valid
                     * network this means autojoin didnt managed to associate to the network,
                     * then restart PNO so as we will try associating to it again.
                     */
                    if (useHalBasedAutoJoinOffload()) {
                        if (mGScanStartTimeMilli == 0) {
                            // If offload is not started, then start it...
                            startGScanDisconnectedModeOffload("disconnectedRestart");
                        } else {
                            // If offload is already started, then check if we need to increase
                            // the scan period and restart the Gscan
                            long now = System.currentTimeMillis();
                            if (mGScanStartTimeMilli != 0 && now > mGScanStartTimeMilli
                                    && ((now - mGScanStartTimeMilli)
                                    > DISCONNECTED_SHORT_SCANS_DURATION_MILLI)
                                    && (mGScanPeriodMilli
                                    < mWifiConfigStore.wifiDisconnectedLongScanIntervalMilli.get()))
                            {
                                startDisconnectedGScan("disconnected restart gscan");
                            }
                        }
                    } else {
                        // If we are still disconnected for a short while after having found a
                        // network thru PNO, then something went wrong, and for some reason we
                        // couldn't join this network.
                        // It might be due to a SW bug in supplicant or the wifi stack, or an
                        // interoperability issue, or we try to join a bad bss and failed
                        // In that case we want to restart pno so as to make sure that we will
                        // attempt again to join that network.
                        if (!mScreenOn && !mIsScanOngoing && mBackgroundScanSupported) {
                            enableBackgroundScan(false);
                            enableBackgroundScan(true);
                        }
                        return HANDLED;
                    }
                    break;
                case WifiMonitor.SCAN_RESULTS_EVENT:
                case WifiMonitor.SCAN_FAILED_EVENT:
                    /* Re-enable background scan when a pending scan result is received */
                    if (!mScreenOn && mIsScanOngoing
                            && mBackgroundScanSupported
                            && !useHalBasedAutoJoinOffload()) {
                        enableBackgroundScan(true);
                    } else if (!mScreenOn
                            && !mIsScanOngoing
                            && mBackgroundScanSupported
                            && !useHalBasedAutoJoinOffload()) {
                        // We receive scan results from legacy PNO, hence restart the PNO alarm
                        int delay;
                        if (mDisconnectedPnoAlarmCount < 1) {
                            delay = 30 * 1000;
                        } else if (mDisconnectedPnoAlarmCount < 3) {
                            delay = 60 * 1000;
                        } else {
                            delay = 360 * 1000;
                        }
                        mDisconnectedPnoAlarmCount++;
                        if (VDBG) {
                            loge("Starting PNO alarm " + delay);
                        }
                        mAlarmManager.set(AlarmManager.RTC_WAKEUP,
                                System.currentTimeMillis() + delay,
                                mPnoIntent);
                    }
                    /* Handled in parent state */
                    ret = NOT_HANDLED;
                    break;
                case WifiP2pServiceImpl.P2P_CONNECTION_CHANGED:
                    NetworkInfo info = (NetworkInfo) message.obj;
                    mP2pConnected.set(info.isConnected());
                    if (mP2pConnected.get()) {
                        int defaultInterval = mContext.getResources().getInteger(
                                R.integer.config_wifi_scan_interval_p2p_connected);
                        long scanIntervalMs = Settings.Global.getLong(mContext.getContentResolver(),
                                Settings.Global.WIFI_SCAN_INTERVAL_WHEN_P2P_CONNECTED_MS,
                                defaultInterval);
                        mWifiNative.setScanInterval((int) scanIntervalMs/1000);
                    } else if (mWifiConfigStore.getConfiguredNetworks().size() == 0) {
                        if (DBG) log("Turn on scanning after p2p disconnected");
                        sendMessageDelayed(obtainMessage(CMD_NO_NETWORKS_PERIODIC_SCAN,
                                    ++mPeriodicScanToken, 0), mNoNetworksPeriodicScan);
                    } else {
                        // If P2P is not connected and there are saved networks, then restart
                        // scanning at the normal period. This is necessary because scanning might
                        // have been disabled altogether if WIFI_SCAN_INTERVAL_WHEN_P2P_CONNECTED_MS
                        // was set to zero.
                        if (useHalBasedAutoJoinOffload()) {
                            startGScanDisconnectedModeOffload("p2pRestart");
                        } else {
                            startDelayedScan(
                                    mWifiConfigStore.wifiDisconnectedShortScanIntervalMilli.get(),
                                    null, null);
                        }
                    }
                    break;
                case CMD_RECONNECT:
                case CMD_REASSOCIATE:
                    if (mTemporarilyDisconnectWifi) {
                        // Drop a third party reconnect/reassociate if STA is
                        // temporarily disconnected for p2p
                        break;
                    } else {
                        // ConnectModeState handles it
                        ret = NOT_HANDLED;
                    }
                    break;
                case CMD_SCREEN_STATE_CHANGED:
                    handleScreenStateChanged(message.arg1 != 0);
                    break;
                default:
                    ret = NOT_HANDLED;
            }
            return ret;
        }

        @Override
        public void exit() {
            mDisconnectedPnoAlarmCount = 0;
            /* No need for a background scan upon exit from a disconnected state */
            enableBackgroundScan(false);
            setScanAlarm(false);
            mAlarmManager.cancel(mPnoIntent);
        }
    }

    class WpsRunningState extends State {
        // Tracks the source to provide a reply
        private Message mSourceMessage;
        @Override
        public void enter() {
            mSourceMessage = Message.obtain(getCurrentMessage());
        }
        @Override
        public boolean processMessage(Message message) {
            logStateAndMessage(message, getClass().getSimpleName());

            switch (message.what) {
                case WifiMonitor.WPS_SUCCESS_EVENT:
                    // Ignore intermediate success, wait for full connection
                    break;
                case WifiMonitor.NETWORK_CONNECTION_EVENT:
                    replyToMessage(mSourceMessage, WifiManager.WPS_COMPLETED);
                    mSourceMessage.recycle();
                    mSourceMessage = null;
                    deferMessage(message);
                    transitionTo(mDisconnectedState);
                    break;
                case WifiMonitor.WPS_OVERLAP_EVENT:
                    replyToMessage(mSourceMessage, WifiManager.WPS_FAILED,
                            WifiManager.WPS_OVERLAP_ERROR);
                    mSourceMessage.recycle();
                    mSourceMessage = null;
                    transitionTo(mDisconnectedState);
                    break;
                case WifiMonitor.WPS_FAIL_EVENT:
                    // Arg1 has the reason for the failure
                    if ((message.arg1 != WifiManager.ERROR) || (message.arg2 != 0)) {
                        replyToMessage(mSourceMessage, WifiManager.WPS_FAILED, message.arg1);
                        mSourceMessage.recycle();
                        mSourceMessage = null;
                        transitionTo(mDisconnectedState);
                    } else {
                        if (DBG) log("Ignore unspecified fail event during WPS connection");
                    }
                    break;
                case WifiMonitor.WPS_TIMEOUT_EVENT:
                    replyToMessage(mSourceMessage, WifiManager.WPS_FAILED,
                            WifiManager.WPS_TIMED_OUT);
                    mSourceMessage.recycle();
                    mSourceMessage = null;
                    transitionTo(mDisconnectedState);
                    break;
                case WifiManager.START_WPS:
                    replyToMessage(message, WifiManager.WPS_FAILED, WifiManager.IN_PROGRESS);
                    break;
                case WifiManager.CANCEL_WPS:
                    if (mWifiNative.cancelWps()) {
                        replyToMessage(message, WifiManager.CANCEL_WPS_SUCCEDED);
                    } else {
                        replyToMessage(message, WifiManager.CANCEL_WPS_FAILED, WifiManager.ERROR);
                    }
                    transitionTo(mDisconnectedState);
                    break;
                /**
                 * Defer all commands that can cause connections to a different network
                 * or put the state machine out of connect mode
                 */
                case CMD_STOP_DRIVER:
                case CMD_SET_OPERATIONAL_MODE:
                case WifiManager.CONNECT_NETWORK:
                case CMD_ENABLE_NETWORK:
                case CMD_RECONNECT:
                case CMD_REASSOCIATE:
                case CMD_ENABLE_ALL_NETWORKS:
                    deferMessage(message);
                    break;
                case CMD_AUTO_CONNECT:
                case CMD_AUTO_ROAM:
                    messageHandlingStatus = MESSAGE_HANDLING_STATUS_DISCARD;
                    return HANDLED;
                case CMD_START_SCAN:
                    messageHandlingStatus = MESSAGE_HANDLING_STATUS_DISCARD;
                    return HANDLED;
                case WifiMonitor.NETWORK_DISCONNECTION_EVENT:
                    if (DBG) log("Network connection lost");
                    handleNetworkDisconnect();
                    break;
                case WifiMonitor.ASSOCIATION_REJECTION_EVENT:
                    if (DBG) log("Ignore Assoc reject event during WPS Connection");
                    break;
                case WifiMonitor.AUTHENTICATION_FAILURE_EVENT:
                    // Disregard auth failure events during WPS connection. The
                    // EAP sequence is retried several times, and there might be
                    // failures (especially for wps pin). We will get a WPS_XXX
                    // event at the end of the sequence anyway.
                    if (DBG) log("Ignore auth failure during WPS connection");
                    break;
                case WifiMonitor.SUPPLICANT_STATE_CHANGE_EVENT:
                    // Throw away supplicant state changes when WPS is running.
                    // We will start getting supplicant state changes once we get
                    // a WPS success or failure
                    break;
                default:
                    return NOT_HANDLED;
            }
            return HANDLED;
        }

        @Override
        public void exit() {
            mWifiConfigStore.enableAllNetworks();
            mWifiConfigStore.loadConfiguredNetworks();
        }
    }

    class SoftApStartingState extends State {
        @Override
        public void enter() {
            final Message message = getCurrentMessage();
            if (message.what == CMD_START_AP) {
                final WifiConfiguration config = (WifiConfiguration) message.obj;

                if (config == null) {
                    mWifiApConfigChannel.sendMessage(CMD_REQUEST_AP_CONFIG);
                } else {
                    mWifiApConfigChannel.sendMessage(CMD_SET_AP_CONFIG, config);
                    startSoftApWithConfig(config);
                }
            } else {
                throw new RuntimeException("Illegal transition to SoftApStartingState: " + message);
            }
        }
        @Override
        public boolean processMessage(Message message) {
            logStateAndMessage(message, getClass().getSimpleName());

            switch(message.what) {
                case CMD_START_SUPPLICANT:
                case CMD_STOP_SUPPLICANT:
                case CMD_START_AP:
                case CMD_STOP_AP:
                case CMD_START_DRIVER:
                case CMD_STOP_DRIVER:
                case CMD_SET_OPERATIONAL_MODE:
                case CMD_SET_COUNTRY_CODE:
                case CMD_SET_FREQUENCY_BAND:
                case CMD_START_PACKET_FILTERING:
                case CMD_STOP_PACKET_FILTERING:
                case CMD_TETHER_STATE_CHANGE:
                    deferMessage(message);
                    break;
                case WifiStateMachine.CMD_RESPONSE_AP_CONFIG:
                    WifiConfiguration config = (WifiConfiguration) message.obj;
                    if (config != null) {
                        startSoftApWithConfig(config);
                    } else {
                        loge("Softap config is null!");
                        sendMessage(CMD_START_AP_FAILURE, WifiManager.SAP_START_FAILURE_GENERAL);
                    }
                    break;
                case CMD_START_AP_SUCCESS:
                    setWifiApState(WIFI_AP_STATE_ENABLED, 0);
                    transitionTo(mSoftApStartedState);
                    break;
                case CMD_START_AP_FAILURE:
                    setWifiApState(WIFI_AP_STATE_FAILED, message.arg1);
                    transitionTo(mInitialState);
                    break;
                default:
                    return NOT_HANDLED;
            }
            return HANDLED;
        }
    }

    class SoftApStartedState extends State {
        @Override
        public boolean processMessage(Message message) {
            logStateAndMessage(message, getClass().getSimpleName());

            switch(message.what) {
                case CMD_STOP_AP:
                    if (DBG) log("Stopping Soft AP");
                    /* We have not tethered at this point, so we just shutdown soft Ap */
                    try {
                        mNwService.stopAccessPoint(mInterfaceName);
                    } catch(Exception e) {
                        loge("Exception in stopAccessPoint()");
                    }
                    setWifiApState(WIFI_AP_STATE_DISABLED, 0);
                    transitionTo(mInitialState);
                    break;
                case CMD_START_AP:
                    // Ignore a start on a running access point
                    break;
                    // Fail client mode operation when soft AP is enabled
                case CMD_START_SUPPLICANT:
                    loge("Cannot start supplicant with a running soft AP");
                    setWifiState(WIFI_STATE_UNKNOWN);
                    break;
                case CMD_TETHER_STATE_CHANGE:
                    TetherStateChange stateChange = (TetherStateChange) message.obj;
                    if (startTethering(stateChange.available)) {
                        transitionTo(mTetheringState);
                    }
                    break;
                default:
                    return NOT_HANDLED;
            }
            return HANDLED;
        }
    }

    class TetheringState extends State {
        @Override
        public void enter() {
            /* Send ourselves a delayed message to shut down if tethering fails to notify */
            sendMessageDelayed(obtainMessage(CMD_TETHER_NOTIFICATION_TIMED_OUT,
                    ++mTetherToken, 0), TETHER_NOTIFICATION_TIME_OUT_MSECS);
        }
        @Override
        public boolean processMessage(Message message) {
            logStateAndMessage(message, getClass().getSimpleName());

            switch(message.what) {
                case CMD_TETHER_STATE_CHANGE:
                    TetherStateChange stateChange = (TetherStateChange) message.obj;
                    if (isWifiTethered(stateChange.active)) {
                        transitionTo(mTetheredState);
                    }
                    return HANDLED;
                case CMD_TETHER_NOTIFICATION_TIMED_OUT:
                    if (message.arg1 == mTetherToken) {
                        loge("Failed to get tether update, shutdown soft access point");
                        transitionTo(mSoftApStartedState);
                        // Needs to be first thing handled
                        sendMessageAtFrontOfQueue(CMD_STOP_AP);
                    }
                    break;
                case CMD_START_SUPPLICANT:
                case CMD_STOP_SUPPLICANT:
                case CMD_START_AP:
                case CMD_STOP_AP:
                case CMD_START_DRIVER:
                case CMD_STOP_DRIVER:
                case CMD_SET_OPERATIONAL_MODE:
                case CMD_SET_COUNTRY_CODE:
                case CMD_SET_FREQUENCY_BAND:
                case CMD_START_PACKET_FILTERING:
                case CMD_STOP_PACKET_FILTERING:
                    deferMessage(message);
                    break;
                default:
                    return NOT_HANDLED;
            }
            return HANDLED;
        }
    }

    class TetheredState extends State {
        @Override
        public boolean processMessage(Message message) {
            logStateAndMessage(message, getClass().getSimpleName());

            switch(message.what) {
                case CMD_TETHER_STATE_CHANGE:
                    TetherStateChange stateChange = (TetherStateChange) message.obj;
                    if (!isWifiTethered(stateChange.active)) {
                        loge("Tethering reports wifi as untethered!, shut down soft Ap");
                        setHostApRunning(null, false);
                        setHostApRunning(null, true);
                    }
                    return HANDLED;
                case CMD_STOP_AP:
                    if (DBG) log("Untethering before stopping AP");
                    setWifiApState(WIFI_AP_STATE_DISABLING, 0);
                    stopTethering();
                    transitionTo(mUntetheringState);
                    // More work to do after untethering
                    deferMessage(message);
                    break;
                default:
                    return NOT_HANDLED;
            }
            return HANDLED;
        }
    }

    class UntetheringState extends State {
        @Override
        public void enter() {
            /* Send ourselves a delayed message to shut down if tethering fails to notify */
            sendMessageDelayed(obtainMessage(CMD_TETHER_NOTIFICATION_TIMED_OUT,
                    ++mTetherToken, 0), TETHER_NOTIFICATION_TIME_OUT_MSECS);

        }
        @Override
        public boolean processMessage(Message message) {
            logStateAndMessage(message, getClass().getSimpleName());

            switch(message.what) {
                case CMD_TETHER_STATE_CHANGE:
                    TetherStateChange stateChange = (TetherStateChange) message.obj;

                    /* Wait till wifi is untethered */
                    if (isWifiTethered(stateChange.active)) break;

                    transitionTo(mSoftApStartedState);
                    break;
                case CMD_TETHER_NOTIFICATION_TIMED_OUT:
                    if (message.arg1 == mTetherToken) {
                        loge("Failed to get tether update, force stop access point");
                        transitionTo(mSoftApStartedState);
                    }
                    break;
                case CMD_START_SUPPLICANT:
                case CMD_STOP_SUPPLICANT:
                case CMD_START_AP:
                case CMD_STOP_AP:
                case CMD_START_DRIVER:
                case CMD_STOP_DRIVER:
                case CMD_SET_OPERATIONAL_MODE:
                case CMD_SET_COUNTRY_CODE:
                case CMD_SET_FREQUENCY_BAND:
                case CMD_START_PACKET_FILTERING:
                case CMD_STOP_PACKET_FILTERING:
                    deferMessage(message);
                    break;
                default:
                    return NOT_HANDLED;
            }
            return HANDLED;
        }
    }

    /**
     * State machine initiated requests can have replyTo set to null indicating
     * there are no recepients, we ignore those reply actions.
     */
    private void replyToMessage(Message msg, int what) {
        if (msg.replyTo == null) return;
        Message dstMsg = obtainMessageWithWhatAndArg2(msg, what);
        mReplyChannel.replyToMessage(msg, dstMsg);
    }

    private void replyToMessage(Message msg, int what, int arg1) {
        if (msg.replyTo == null) return;
        Message dstMsg = obtainMessageWithWhatAndArg2(msg, what);
        dstMsg.arg1 = arg1;
        mReplyChannel.replyToMessage(msg, dstMsg);
    }

    private void replyToMessage(Message msg, int what, Object obj) {
        if (msg.replyTo == null) return;
        Message dstMsg = obtainMessageWithWhatAndArg2(msg, what);
        dstMsg.obj = obj;
        mReplyChannel.replyToMessage(msg, dstMsg);
    }

    /**
     * arg2 on the source message has a unique id that needs to be retained in replies
     * to match the request
     * <p>see WifiManager for details
     */
    private Message obtainMessageWithWhatAndArg2(Message srcMsg, int what) {
        Message msg = Message.obtain();
        msg.what = what;
        msg.arg2 = srcMsg.arg2;
        return msg;
    }

    /**
     * @param wifiCredentialEventType WIFI_CREDENTIAL_SAVED or WIFI_CREDENTIAL_FORGOT
     * @param msg Must have a WifiConfiguration obj to succeed
     */
    private void broadcastWifiCredentialChanged(int wifiCredentialEventType,
            WifiConfiguration config) {
        if (config != null && config.preSharedKey != null) {
            Intent intent = new Intent(WifiManager.WIFI_CREDENTIAL_CHANGED_ACTION);
            intent.putExtra(WifiManager.EXTRA_WIFI_CREDENTIAL_SSID, config.SSID);
            intent.putExtra(WifiManager.EXTRA_WIFI_CREDENTIAL_EVENT_TYPE,
                    wifiCredentialEventType);
            mContext.sendBroadcastAsUser(intent, UserHandle.CURRENT,
                    android.Manifest.permission.RECEIVE_WIFI_CREDENTIAL_CHANGE);
        }
    }

    private static int parseHex(char ch) {
        if ('0' <= ch && ch <= '9') {
            return ch - '0';
        } else if ('a' <= ch && ch <= 'f') {
            return ch - 'a' + 10;
        } else if ('A' <= ch && ch <= 'F') {
            return ch - 'A' + 10;
        } else {
            throw new NumberFormatException("" + ch + " is not a valid hex digit");
        }
    }

    private byte[] parseHex(String hex) {
        /* This only works for good input; don't throw bad data at it */
        if (hex == null) {
            return new byte[0];
        }

        if (hex.length() % 2 != 0) {
            throw new NumberFormatException(hex + " is not a valid hex string");
        }

        byte[] result = new byte[(hex.length())/2 + 1];
        result[0] = (byte) ((hex.length())/2);
        for (int i = 0, j = 1; i < hex.length(); i += 2, j++) {
            int val = parseHex(hex.charAt(i)) * 16 + parseHex(hex.charAt(i+1));
            byte b = (byte) (val & 0xFF);
            result[j] = b;
        }

        return result;
    }

    private static String makeHex(byte[] bytes) {
        StringBuilder sb = new StringBuilder();
        for (byte b : bytes) {
            sb.append(String.format("%02x", b));
        }
        return sb.toString();
    }

    private static String makeHex(byte[] bytes, int from, int len) {
        StringBuilder sb = new StringBuilder();
        for (int i = 0; i < len; i++) {
            sb.append(String.format("%02x", bytes[from+i]));
        }
        return sb.toString();
    }

    private static byte[] concat(byte[] array1, byte[] array2, byte[] array3) {

        int len = array1.length + array2.length + array3.length;

        if (array1.length != 0) {
            len++;                      /* add another byte for size */
        }

        if (array2.length != 0) {
            len++;                      /* add another byte for size */
        }

        if (array3.length != 0) {
            len++;                      /* add another byte for size */
        }

        byte[] result = new byte[len];

        int index = 0;
        if (array1.length != 0) {
            result[index] = (byte) (array1.length & 0xFF);
            index++;
            for (byte b : array1) {
                result[index] = b;
                index++;
            }
        }

        if (array2.length != 0) {
            result[index] = (byte) (array2.length & 0xFF);
            index++;
            for (byte b : array2) {
                result[index] = b;
                index++;
            }
        }

        if (array3.length != 0) {
            result[index] = (byte) (array3.length & 0xFF);
            index++;
            for (byte b : array3) {
                result[index] = b;
                index++;
            }
        }
        return result;
    }

    private static byte[] concatHex(byte[] array1, byte[] array2) {

        int len = array1.length + array2.length;

        byte[] result = new byte[len];

        int index = 0;
        if (array1.length != 0) {
            for (byte b : array1) {
                result[index] = b;
                index++;
            }
        }

        if (array2.length != 0) {
            for (byte b : array2) {
                result[index] = b;
                index++;
            }
        }

        return result;
    }

    void handleGsmAuthRequest(SimAuthRequestData requestData) {
        if (targetWificonfiguration == null
                || targetWificonfiguration.networkId == requestData.networkId) {
            logd("id matches targetWifiConfiguration");
        } else {
            logd("id does not match targetWifiConfiguration");
            return;
        }

        TelephonyManager tm = (TelephonyManager)
                mContext.getSystemService(Context.TELEPHONY_SERVICE);

        if (tm != null) {
            StringBuilder sb = new StringBuilder();
            for (String challenge : requestData.data) {

                if (challenge == null || challenge.isEmpty())
                    continue;
                logd("RAND = " + challenge);

                byte[] rand = null;
                try {
                    rand = parseHex(challenge);
                } catch (NumberFormatException e) {
                    loge("malformed challenge");
                    continue;
                }

                String base64Challenge = android.util.Base64.encodeToString(
                        rand, android.util.Base64.NO_WRAP);
                /*
                 * First, try with appType = 2 => USIM according to
                 * com.android.internal.telephony.PhoneConstants#APPTYPE_xxx
                 */
                int appType = 2;
                String tmResponse = tm.getIccSimChallengeResponse(appType, base64Challenge);
                if (tmResponse == null) {
                    /* Then, in case of failure, issue may be due to sim type, retry as a simple sim
                     * appType = 1 => SIM
                     */
                    appType = 1;
                    tmResponse = tm.getIccSimChallengeResponse(appType, base64Challenge);
                }
                logv("Raw Response - " + tmResponse);

                if (tmResponse != null && tmResponse.length() > 4) {
                    byte[] result = android.util.Base64.decode(tmResponse,
                            android.util.Base64.DEFAULT);
                    logv("Hex Response -" + makeHex(result));
                    int sres_len = result[0];
                    String sres = makeHex(result, 1, sres_len);
                    int kc_offset = 1+sres_len;
                    int kc_len = result[kc_offset];
                    String kc = makeHex(result, 1+kc_offset, kc_len);
                    sb.append(":" + kc + ":" + sres);
                    logv("kc:" + kc + " sres:" + sres);
                } else {
                    loge("bad response - " + tmResponse);
                }
            }

            String response = sb.toString();
            logv("Supplicant Response -" + response);
            mWifiNative.simAuthResponse(requestData.networkId, "GSM-AUTH", response);
        } else {
            loge("could not get telephony manager");
        }
    }

    void handle3GAuthRequest(SimAuthRequestData requestData) {
        StringBuilder sb = new StringBuilder();
        byte[] rand = null;
        byte[] authn = null;
        String res_type = "UMTS-AUTH";

        if (targetWificonfiguration == null
                || targetWificonfiguration.networkId == requestData.networkId) {
            logd("id matches targetWifiConfiguration");
        } else {
            logd("id does not match targetWifiConfiguration");
            return;
        }
        if (requestData.data.length == 2) {
            try {
                rand = parseHex(requestData.data[0]);
                authn = parseHex(requestData.data[1]);
            } catch (NumberFormatException e) {
                loge("malformed challenge");
            }
        } else {
               loge("malformed challenge");
        }

        String tmResponse = "";
        if (rand != null && authn != null) {
            String base64Challenge = android.util.Base64.encodeToString(
                    concatHex(rand,authn), android.util.Base64.NO_WRAP);

            TelephonyManager tm = (TelephonyManager)
                    mContext.getSystemService(Context.TELEPHONY_SERVICE);
            if (tm != null) {
                int appType = 2; // 2 => USIM
                tmResponse = tm.getIccSimChallengeResponse(appType, base64Challenge);
                logv("Raw Response - " + tmResponse);
            } else {
                loge("could not get telephony manager");
            }
        }

        if (tmResponse != null && tmResponse.length() > 4) {
            byte[] result = android.util.Base64.decode(tmResponse,
                    android.util.Base64.DEFAULT);
            loge("Hex Response - " + makeHex(result));
            byte tag = result[0];
            if (tag == (byte) 0xdb) {
                logv("successful 3G authentication ");
                int res_len = result[1];
                String res = makeHex(result, 2, res_len);
                int ck_len = result[res_len + 2];
                String ck = makeHex(result, res_len + 3, ck_len);
                int ik_len = result[res_len + ck_len + 3];
                String ik = makeHex(result, res_len + ck_len + 4, ik_len);
                sb.append(":" + ik + ":" + ck + ":" + res);
                logv("ik:" + ik + "ck:" + ck + " res:" + res);
            } else if (tag == (byte) 0xdc) {
                loge("synchronisation failure");
                int auts_len = result[1];
                String auts = makeHex(result, 2, auts_len);
                res_type = "UMTS-AUTS";
                sb.append(":" + auts);
                logv("auts:" + auts);
            } else {
                loge("bad response - unknown tag = " + tag);
                return;
            }
        } else {
            loge("bad response - " + tmResponse);
            return;
        }

        String response = sb.toString();
        logv("Supplicant Response -" + response);
        mWifiNative.simAuthResponse(requestData.networkId, res_type, response);
    }

    /**
     * @param reason reason code from supplicant on network disconnected event
     * @return true if this is a suspicious disconnect
     */
    static boolean unexpectedDisconnectedReason(int reason) {
        return reason == 2              // PREV_AUTH_NOT_VALID
                || reason == 6          // CLASS2_FRAME_FROM_NONAUTH_STA
                || reason == 7          // FRAME_FROM_NONASSOC_STA
                || reason == 8          // STA_HAS_LEFT
                || reason == 9          // STA_REQ_ASSOC_WITHOUT_AUTH
                || reason == 14         // MICHAEL_MIC_FAILURE
                || reason == 15         // 4WAY_HANDSHAKE_TIMEOUT
                || reason == 16         // GROUP_KEY_UPDATE_TIMEOUT
                || reason == 18         // GROUP_CIPHER_NOT_VALID
                || reason == 19         // PAIRWISE_CIPHER_NOT_VALID
                || reason == 23         // IEEE_802_1X_AUTH_FAILED
                || reason == 34;        // DISASSOC_LOW_ACK
    }
}<|MERGE_RESOLUTION|>--- conflicted
+++ resolved
@@ -7907,7 +7907,6 @@
         }
 
         @Override
-<<<<<<< HEAD
         protected void startPacketKeepalive(Message msg) {
             WifiStateMachine.this.sendMessage(
                     CMD_START_IP_PACKET_OFFLOAD, msg.arg1, msg.arg2, msg.obj);
@@ -7951,11 +7950,12 @@
             //any chipset can never trigger a rssi breach
             WifiStateMachine.this.sendMessage(CMD_START_RSSI_MONITORING_OFFLOAD,
                     mWifiInfo.getRssi());
-=======
+        }
+
+        @Override
         protected void preventAutomaticReconnect() {
             if (this != mNetworkAgent) return;
             unwantedNetwork(NETWORK_STATUS_UNWANTED_DISABLE_AUTOJOIN);
->>>>>>> 9b82dc74
         }
     }
 
