--- conflicted
+++ resolved
@@ -5146,20 +5146,13 @@
 
         @Override
         public void exit() {
-<<<<<<< HEAD
-            try {
-                mIpClient.stop();
-                mIsIpClientStarted = false;
-            } catch (RemoteException e) {
-                loge("Error stopping IpClient", e);
-=======
             if (mIpClient != null) {
                 try {
                     mIpClient.stop();
+                    mIsIpClientStarted = false;
                 } catch (RemoteException e) {
                     loge("Error stopping IpClient", e);
                 }
->>>>>>> 497e8bf8
             }
 
             // This is handled by receiving a NETWORK_DISCONNECTION_EVENT in ConnectModeState
@@ -5546,7 +5539,6 @@
             if (mIsFilsConnection && mIsIpClientStarted) {
                 setPowerSaveForFilsDhcp();
             } else {
-<<<<<<< HEAD
                 if (!isUsingStaticIp) {
                     prov = new ProvisioningConfiguration.Builder()
                                 .withPreDhcpAction()
@@ -5564,24 +5556,13 @@
                                 .withDisplayName(currentConfig.SSID)
                                 .build();
                 }
-                try {
-                    mIpClient.startProvisioning(prov.toStableParcelable());
-                    mIsIpClientStarted = true;
-=======
-                StaticIpConfiguration staticIpConfig = currentConfig.getStaticIpConfiguration();
-                prov = new ProvisioningConfiguration.Builder()
-                            .withStaticConfiguration(staticIpConfig)
-                            .withApfCapabilities(mWifiNative.getApfCapabilities(mInterfaceName))
-                            .withNetwork(getCurrentNetwork())
-                            .withDisplayName(currentConfig.SSID)
-                            .build();
-            }
-            if (mIpClient != null) {
-                try {
-                    mIpClient.startProvisioning(prov.toStableParcelable());
->>>>>>> 497e8bf8
-                } catch (RemoteException e) {
-                    loge("Error starting IpClient provisioning", e);
+                if (mIpClient != null) {
+                    try {
+                        mIpClient.startProvisioning(prov.toStableParcelable());
+                        mIsIpClientStarted = true;
+                    } catch (RemoteException e) {
+                        loge("Error starting IpClient provisioning", e);
+                    }
                 }
             }
             // Get Link layer stats so as we get fresh tx packet counters
@@ -5986,7 +5967,6 @@
                         break;
                     }
                     break;
-<<<<<<< HEAD
                 case CMD_START_IP_PACKET_OFFLOAD: {
                     int slot = message.arg1;
                     int intervalSeconds = message.arg2;
@@ -6000,8 +5980,6 @@
                 case CMD_IP_REACHABILITY_SESSION_END:
                     mIpReachabilityMonitorActive = false;
                     break;
-=======
->>>>>>> 497e8bf8
                 default:
                     return NOT_HANDLED;
             }
@@ -6650,7 +6628,13 @@
     }
 
     /**
-<<<<<<< HEAD
+     * Clear all approved access points from {@link WifiNetworkFactory}.
+     */
+    public void clearNetworkRequestUserApprovedAccessPoints() {
+        mNetworkFactory.clear();
+    }
+
+    /**
      * Add the DPP bootstrap info obtained from QR code.
      *
      * @param channel Channel for communicating with the state machine
@@ -6816,12 +6800,6 @@
         String result = (String)resultMsg.obj;
         resultMsg.recycle();
         return result;
-=======
-     * Clear all approved access points from {@link WifiNetworkFactory}.
-     */
-    public void clearNetworkRequestUserApprovedAccessPoints() {
-        mNetworkFactory.clear();
->>>>>>> 497e8bf8
     }
 
     /**
