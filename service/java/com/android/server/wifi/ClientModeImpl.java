--- conflicted
+++ resolved
@@ -1920,16 +1920,10 @@
         long supportedFeatureSet = ((Long) resultMsg.obj).longValue();
         resultMsg.recycle();
 
-<<<<<<< HEAD
-        boolean checkRtt = mContext.getPackageManager().hasSystemFeature(
-                PackageManager.FEATURE_WIFI_RTT);
-        if (!checkRtt) {
-=======
         // Mask the feature set against system properties.
         boolean rttSupported = mContext.getPackageManager().hasSystemFeature(
                 PackageManager.FEATURE_WIFI_RTT);
         if (!rttSupported) {
->>>>>>> d87c4ab2
             supportedFeatureSet &=
                     ~(WifiManager.WIFI_FEATURE_D2D_RTT | WifiManager.WIFI_FEATURE_D2AP_RTT);
         }
