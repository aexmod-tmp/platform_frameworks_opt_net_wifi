/*
 * Copyright (C) 2016 The Android Open Source Project
 *
 * Licensed under the Apache License, Version 2.0 (the "License");
 * you may not use this file except in compliance with the License.
 * You may obtain a copy of the License at
 *
 *      http://www.apache.org/licenses/LICENSE-2.0
 *
 * Unless required by applicable law or agreed to in writing, software
 * distributed under the License is distributed on an "AS IS" BASIS,
 * WITHOUT WARRANTIES OR CONDITIONS OF ANY KIND, either express or implied.
 * See the License for the specific language governing permissions and
 * limitations under the License.
 */

package com.android.server.wifi;

import android.annotation.NonNull;
import android.annotation.Nullable;
import android.content.Context;
import android.net.NetworkKey;
import android.net.wifi.ScanResult;
import android.net.wifi.WifiConfiguration;
import android.net.wifi.WifiInfo;
import android.text.TextUtils;
import android.util.LocalLog;
import android.util.Pair;

import com.android.internal.R;
import com.android.internal.annotations.VisibleForTesting;
import com.android.server.wifi.util.ScanResultUtil;

import java.util.ArrayList;
import java.util.HashSet;
import java.util.List;

/**
 * This class looks at all the connectivity scan results then
 * selects a network for the phone to connect or roam to.
 */
public class WifiNetworkSelector {
    private static final String TAG = "WifiNetworkSelector";

    private static final long INVALID_TIME_STAMP = Long.MIN_VALUE;
    // Minimum time gap between last successful network selection and a new selection
    // attempt.
    @VisibleForTesting
    public static final int MINIMUM_NETWORK_SELECTION_INTERVAL_MS = 10 * 1000;

    private final WifiConfigManager mWifiConfigManager;
    private final Clock mClock;
    private final LocalLog mLocalLog;
    private long mLastNetworkSelectionTimeStamp = INVALID_TIME_STAMP;
    // Buffer of filtered scan results (Scan results considered by network selection) & associated
    // WifiConfiguration (if any).
    private volatile List<Pair<ScanDetail, WifiConfiguration>> mConnectableNetworks =
            new ArrayList<>();
    private List<ScanDetail> mFilteredNetworks = new ArrayList<>();
    private final ScoringParams mScoringParams;
    private final int mStayOnNetworkMinimumTxRate;
    private final int mStayOnNetworkMinimumRxRate;
    private final boolean mEnableAutoJoinWhenAssociated;

    /**
     * WiFi Network Selector supports various types of networks. Each type can
     * have its evaluator to choose the best WiFi network for the device to connect
     * to. When registering a WiFi network evaluator with the WiFi Network Selector,
     * the priority of the network must be specified, and it must be a value between
     * 0 and (EVALUATOR_MIN_PIRORITY - 1) with 0 being the highest priority. Wifi
     * Network Selector iterates through the registered scorers from the highest priority
     * to the lowest till a network is selected.
     */
    public static final int EVALUATOR_MIN_PRIORITY = 6;

    /**
     * Maximum number of evaluators can be registered with Wifi Network Selector.
     */
    public static final int MAX_NUM_EVALUATORS = EVALUATOR_MIN_PRIORITY;

    /**
     * Interface for WiFi Network Evaluator
     *
     * A network scorer evaulates all the networks from the scan results and
     * recommends the best network in its category to connect or roam to.
     */
    public interface NetworkEvaluator {
        /**
         * Get the evaluator name.
         */
        String getName();

        /**
         * Update the evaluator.
         *
         * Certain evaluators have to be updated with the new scan results. For example
         * the ExternalScoreEvalutor needs to refresh its Score Cache.
         *
         * @param scanDetails    a list of scan details constructed from the scan results
         */
        void update(List<ScanDetail> scanDetails);

        /**
         * Evaluate all the networks from the scan results.
         *
         * @param scanDetails    a list of scan details constructed from the scan results
         * @param currentNetwork configuration of the current connected network
         *                       or null if disconnected
         * @param currentBssid   BSSID of the current connected network or null if
         *                       disconnected
         * @param connected      a flag to indicate if WifiStateMachine is in connected
         *                       state
         * @param untrustedNetworkAllowed a flag to indidate if untrusted networks like
         *                                ephemeral networks are allowed
         * @param connectableNetworks     a list of the ScanDetail and WifiConfiguration
         *                                pair which is used by the WifiLastResortWatchdog
         * @return configuration of the chosen network;
         *         null if no network in this category is available.
         */
        @Nullable
        WifiConfiguration evaluateNetworks(List<ScanDetail> scanDetails,
                        WifiConfiguration currentNetwork, String currentBssid,
                        boolean connected, boolean untrustedNetworkAllowed,
                        List<Pair<ScanDetail, WifiConfiguration>> connectableNetworks);
    }

    private final NetworkEvaluator[] mEvaluators = new NetworkEvaluator[MAX_NUM_EVALUATORS];

    // A helper to log debugging information in the local log buffer, which can
    // be retrieved in bugreport.
    private void localLog(String log) {
        mLocalLog.log(log);
    }

    private boolean isCurrentNetworkSufficient(WifiInfo wifiInfo, List<ScanDetail> scanDetails) {
        WifiConfiguration network =
                            mWifiConfigManager.getConfiguredNetwork(wifiInfo.getNetworkId());

        // Currently connected?
        if (network == null) {
            localLog("No current connected network.");
            return false;
        } else {
            localLog("Current connected network: " + network.SSID
                    + " , ID: " + network.networkId);
        }

        int currentRssi = wifiInfo.getRssi();
        boolean hasQualifiedRssi = currentRssi
                > mScoringParams.getSufficientRssi(wifiInfo.getFrequency());
        boolean hasActiveStream = (wifiInfo.txSuccessRate > mStayOnNetworkMinimumTxRate)
                || (wifiInfo.rxSuccessRate > mStayOnNetworkMinimumRxRate);
        if (hasQualifiedRssi && hasActiveStream) {
            localLog("Stay on current network because of good RSSI and ongoing traffic");
            return true;
        }

        // Ephemeral network is not qualified.
        if (network.ephemeral) {
            localLog("Current network is an ephemeral one.");
            return false;
        }

        // Open network is not qualified.
        if (WifiConfigurationUtil.isConfigForOpenNetwork(network)) {
            localLog("Current network is a open one.");
            return false;
        }

        if (wifiInfo.is24GHz()) {
            // 2.4GHz networks is not qualified whenever 5GHz is available
            if (is5GHzNetworkAvailable(scanDetails)) {
                localLog("Current network is 2.4GHz. 5GHz networks available.");
                return false;
            }
        }
        if (!hasQualifiedRssi) {
            localLog("Current network RSSI[" + currentRssi + "]-acceptable but not qualified.");
            return false;
        }

        return true;
    }

    // Determine whether there are any 5GHz networks in the scan result
    private boolean is5GHzNetworkAvailable(List<ScanDetail> scanDetails) {
        for (ScanDetail detail : scanDetails) {
            ScanResult result = detail.getScanResult();
            if (result.is5GHz()) return true;
        }
        return false;
    }

    private boolean isNetworkSelectionNeeded(List<ScanDetail> scanDetails, WifiInfo wifiInfo,
                        boolean connected, boolean disconnected) {
        if (scanDetails.size() == 0) {
            localLog("Empty connectivity scan results. Skip network selection.");
            return false;
        }

        if (connected) {
            // Is roaming allowed?
            if (!mEnableAutoJoinWhenAssociated) {
                localLog("Switching networks in connected state is not allowed."
                        + " Skip network selection.");
                return false;
            }

            // Has it been at least the minimum interval since last network selection?
            if (mLastNetworkSelectionTimeStamp != INVALID_TIME_STAMP) {
                long gap = mClock.getElapsedSinceBootMillis()
                            - mLastNetworkSelectionTimeStamp;
                if (gap < MINIMUM_NETWORK_SELECTION_INTERVAL_MS) {
                    localLog("Too short since last network selection: " + gap + " ms."
                            + " Skip network selection.");
                    return false;
                }
            }

            if (isCurrentNetworkSufficient(wifiInfo, scanDetails)) {
                localLog("Current connected network already sufficient. Skip network selection.");
                return false;
            } else {
                localLog("Current connected network is not sufficient.");
                return true;
            }
        } else if (disconnected) {
            return true;
        } else {
            // No network selection if WifiStateMachine is in a state other than
            // CONNECTED or DISCONNECTED.
            localLog("WifiStateMachine is in neither CONNECTED nor DISCONNECTED state."
                    + " Skip network selection.");
            return false;
        }
    }

    /**
     * Format the given ScanResult as a scan ID for logging.
     */
    public static String toScanId(@Nullable ScanResult scanResult) {
        return scanResult == null ? "NULL"
                                  : String.format("%s:%s", scanResult.SSID, scanResult.BSSID);
    }

    /**
     * Format the given WifiConfiguration as a SSID:netId string
     */
    public static String toNetworkString(WifiConfiguration network) {
        if (network == null) {
            return null;
        }

        return (network.SSID + ":" + network.networkId);
    }

    /**
     * Compares ScanResult level against the minimum threshold for its band, returns true if lower
     */
    public boolean isSignalTooWeak(ScanResult scanResult) {
        return (scanResult.level < mScoringParams.getEntryRssi(scanResult.frequency));
    }

    private List<ScanDetail> filterScanResults(List<ScanDetail> scanDetails,
                HashSet<String> bssidBlacklist, boolean isConnected, String currentBssid) {
        ArrayList<NetworkKey> unscoredNetworks = new ArrayList<NetworkKey>();
        List<ScanDetail> validScanDetails = new ArrayList<ScanDetail>();
        StringBuffer noValidSsid = new StringBuffer();
        StringBuffer blacklistedBssid = new StringBuffer();
        StringBuffer lowRssi = new StringBuffer();
        boolean scanResultsHaveCurrentBssid = false;

        for (ScanDetail scanDetail : scanDetails) {
            ScanResult scanResult = scanDetail.getScanResult();

            if (TextUtils.isEmpty(scanResult.SSID)) {
                noValidSsid.append(scanResult.BSSID).append(" / ");
                continue;
            }

            // Check if the scan results contain the currently connected BSSID
            if (scanResult.BSSID.equals(currentBssid)) {
                scanResultsHaveCurrentBssid = true;
            }

            final String scanId = toScanId(scanResult);

            if (bssidBlacklist.contains(scanResult.BSSID)) {
                blacklistedBssid.append(scanId).append(" / ");
                continue;
            }

            // Skip network with too weak signals.
            if (isSignalTooWeak(scanResult)) {
                lowRssi.append(scanId).append("(")
                    .append(scanResult.is24GHz() ? "2.4GHz" : "5GHz")
                    .append(")").append(scanResult.level).append(" / ");
                continue;
            }

            validScanDetails.add(scanDetail);
        }

        // WNS listens to all single scan results. Some scan requests may not include
        // the channel of the currently connected network, so the currently connected
        // network won't show up in the scan results. We don't act on these scan results
        // to avoid aggressive network switching which might trigger disconnection.
        if (isConnected && !scanResultsHaveCurrentBssid) {
            localLog("Current connected BSSID " + currentBssid + " is not in the scan results."
                    + " Skip network selection.");
            validScanDetails.clear();
            return validScanDetails;
        }

        if (noValidSsid.length() != 0) {
            localLog("Networks filtered out due to invalid SSID: " + noValidSsid);
        }

        if (blacklistedBssid.length() != 0) {
            localLog("Networks filtered out due to blacklist: " + blacklistedBssid);
        }

        if (lowRssi.length() != 0) {
            localLog("Networks filtered out due to low signal strength: " + lowRssi);
        }

        return validScanDetails;
    }

    /**
     * This returns a list of ScanDetails that were filtered in the process of network selection.
     * The list is further filtered for only open unsaved networks.
     *
     * @return the list of ScanDetails for open unsaved networks that do not have invalid SSIDS,
     * blacklisted BSSIDS, or low signal strength. This will return an empty list when there are
     * no open unsaved networks, or when network selection has not been run.
     */
    public List<ScanDetail> getFilteredScanDetailsForOpenUnsavedNetworks() {
        List<ScanDetail> openUnsavedNetworks = new ArrayList<>();
        for (ScanDetail scanDetail : mFilteredNetworks) {
            ScanResult scanResult = scanDetail.getScanResult();

            if (!ScanResultUtil.isScanResultForOpenNetwork(scanResult)) {
                continue;
            }

            // Skip saved networks
            if (mWifiConfigManager.getConfiguredNetworkForScanDetailAndCache(scanDetail) != null) {
                continue;
            }

            openUnsavedNetworks.add(scanDetail);
        }
        return openUnsavedNetworks;
    }

    /**
     * This returns a list of ScanDetails that were filtered in the process of network selection.
     * The list is further filtered for only carrier unsaved networks with EAP encryption.
     *
     * @param carrierConfig CarrierNetworkConfig used to filter carrier networks
     * @return the list of ScanDetails for carrier unsaved networks that do not have invalid SSIDS,
     * blacklisted BSSIDS, or low signal strength, and with EAP encryption. This will return an
     * empty list when there are no such networks, or when network selection has not been run.
     */
    public List<ScanDetail> getFilteredScanDetailsForCarrierUnsavedNetworks(
            CarrierNetworkConfig carrierConfig) {
        List<ScanDetail> carrierUnsavedNetworks = new ArrayList<>();
        for (ScanDetail scanDetail : mFilteredNetworks) {
            ScanResult scanResult = scanDetail.getScanResult();

            if (!ScanResultUtil.isScanResultForEapNetwork(scanResult)
                    || !carrierConfig.isCarrierNetwork(scanResult.SSID)) {
                continue;
            }

            // Skip saved networks
            if (mWifiConfigManager.getConfiguredNetworkForScanDetailAndCache(scanDetail) != null) {
                continue;
            }

            carrierUnsavedNetworks.add(scanDetail);
        }
        return carrierUnsavedNetworks;
    }

    /**
     * @return the list of ScanDetails scored as potential candidates by the last run of
     * selectNetwork, this will be empty if Network selector determined no selection was
     * needed on last run. This includes scan details of sufficient signal strength, and
     * had an associated WifiConfiguration.
     */
    public List<Pair<ScanDetail, WifiConfiguration>> getConnectableScanDetails() {
        return mConnectableNetworks;
    }

    /**
     * This API is called when user explicitly selects a network. Currently, it is used in following
     * cases:
     * (1) User explicitly chooses to connect to a saved network.
     * (2) User saves a network after adding a new network.
     * (3) User saves a network after modifying a saved network.
     * Following actions will be triggered:
     * 1. If this network is disabled, we need re-enable it again.
     * 2. This network is favored over all the other networks visible in latest network
     *    selection procedure.
     *
     * @param netId  ID for the network chosen by the user
     * @return true -- There is change made to connection choice of any saved network.
     *         false -- There is no change made to connection choice of any saved network.
     */
    public boolean setUserConnectChoice(int netId) {
        localLog("userSelectNetwork: network ID=" + netId);
        WifiConfiguration selected = mWifiConfigManager.getConfiguredNetwork(netId);

        if (selected == null || selected.SSID == null) {
            localLog("userSelectNetwork: Invalid configuration with nid=" + netId);
            return false;
        }

        // Enable the network if it is disabled.
        if (!selected.getNetworkSelectionStatus().isNetworkEnabled()) {
            mWifiConfigManager.updateNetworkSelectionStatus(netId,
                    WifiConfiguration.NetworkSelectionStatus.NETWORK_SELECTION_ENABLE);
        }

        boolean change = false;
        String key = selected.configKey();
        // This is only used for setting the connect choice timestamp for debugging purposes.
        long currentTime = mClock.getWallClockMillis();
        List<WifiConfiguration> savedNetworks = mWifiConfigManager.getSavedNetworks();

        for (WifiConfiguration network : savedNetworks) {
            WifiConfiguration.NetworkSelectionStatus status = network.getNetworkSelectionStatus();
            if (network.networkId == selected.networkId) {
                if (status.getConnectChoice() != null) {
                    localLog("Remove user selection preference of " + status.getConnectChoice()
                            + " Set Time: " + status.getConnectChoiceTimestamp() + " from "
                            + network.SSID + " : " + network.networkId);
                    mWifiConfigManager.clearNetworkConnectChoice(network.networkId);
                    change = true;
                }
                continue;
            }

            if (status.getSeenInLastQualifiedNetworkSelection()
                    && (status.getConnectChoice() == null
                    || !status.getConnectChoice().equals(key))) {
                localLog("Add key: " + key + " Set Time: " + currentTime + " to "
                        + toNetworkString(network));
                mWifiConfigManager.setNetworkConnectChoice(network.networkId, key, currentTime);
                change = true;
            }
        }

        return change;
    }

    /**
     * Overrides the {@code candidate} chosen by the {@link #mEvaluators} with the user chosen
     * {@link WifiConfiguration} if one exists.
     *
     * @return the user chosen {@link WifiConfiguration} if one exists, {@code candidate} otherwise
     */
    private WifiConfiguration overrideCandidateWithUserConnectChoice(
            @NonNull WifiConfiguration candidate) {
        WifiConfiguration tempConfig = candidate;
        WifiConfiguration originalCandidate = candidate;
        ScanResult scanResultCandidate = candidate.getNetworkSelectionStatus().getCandidate();

        while (tempConfig.getNetworkSelectionStatus().getConnectChoice() != null) {
            String key = tempConfig.getNetworkSelectionStatus().getConnectChoice();
            tempConfig = mWifiConfigManager.getConfiguredNetwork(key);

            if (tempConfig != null) {
                WifiConfiguration.NetworkSelectionStatus tempStatus =
                        tempConfig.getNetworkSelectionStatus();
                if (tempStatus.getCandidate() != null && tempStatus.isNetworkEnabled()) {
                    scanResultCandidate = tempStatus.getCandidate();
                    candidate = tempConfig;
                }
            } else {
                localLog("Connect choice: " + key + " has no corresponding saved config.");
                break;
            }
        }

        if (candidate != originalCandidate) {
            localLog("After user selection adjustment, the final candidate is:"
                    + WifiNetworkSelector.toNetworkString(candidate) + " : "
                    + scanResultCandidate.BSSID);
        }
        return candidate;
    }

    /**
     * Select the best network from the ones in range.
     *
     * @param scanDetails    List of ScanDetail for all the APs in range
     * @param bssidBlacklist Blacklisted BSSIDs
     * @param wifiInfo       Currently connected network
     * @param connected      True if the device is connected
     * @param disconnected   True if the device is disconnected
     * @param untrustedNetworkAllowed True if untrusted networks are allowed for connection
     * @return Configuration of the selected network, or Null if nothing
     */
    @Nullable
    public WifiConfiguration selectNetwork(List<ScanDetail> scanDetails,
            HashSet<String> bssidBlacklist, WifiInfo wifiInfo,
            boolean connected, boolean disconnected, boolean untrustedNetworkAllowed) {
        mFilteredNetworks.clear();
        mConnectableNetworks.clear();
        if (scanDetails.size() == 0) {
            localLog("Empty connectivity scan result");
            return null;
        }

        WifiConfiguration currentNetwork =
                mWifiConfigManager.getConfiguredNetwork(wifiInfo.getNetworkId());

        // Always get the current BSSID from WifiInfo in case that firmware initiated
        // roaming happened.
        String currentBssid = wifiInfo.getBSSID();

        // Shall we start network selection at all?
        if (!isNetworkSelectionNeeded(scanDetails, wifiInfo, connected, disconnected)) {
            return null;
        }

        // Update the registered network evaluators.
        for (NetworkEvaluator registeredEvaluator : mEvaluators) {
            if (registeredEvaluator != null) {
                registeredEvaluator.update(scanDetails);
            }
        }

        // Filter out unwanted networks.
        mFilteredNetworks = filterScanResults(scanDetails, bssidBlacklist,
                connected, currentBssid);
        if (mFilteredNetworks.size() == 0) {
            return null;
        }

        // Go through the registered network evaluators from the highest priority
        // one to the lowest till a network is selected.
        WifiConfiguration selectedNetwork = null;
        for (NetworkEvaluator registeredEvaluator : mEvaluators) {
            if (registeredEvaluator != null) {
                localLog("About to run " + registeredEvaluator.getName() + " :");
                selectedNetwork = registeredEvaluator.evaluateNetworks(
                        new ArrayList<>(mFilteredNetworks), currentNetwork, currentBssid, connected,
                        untrustedNetworkAllowed, mConnectableNetworks);
                if (selectedNetwork != null) {
                    localLog(registeredEvaluator.getName() + " selects "
                            + WifiNetworkSelector.toNetworkString(selectedNetwork) + " : "
                            + selectedNetwork.getNetworkSelectionStatus().getCandidate().BSSID);
                    break;
                }
            }
        }

        if (selectedNetwork != null) {
            selectedNetwork = overrideCandidateWithUserConnectChoice(selectedNetwork);
            mLastNetworkSelectionTimeStamp = mClock.getElapsedSinceBootMillis();
        }

        return selectedNetwork;
    }

    /**
     * Register a network evaluator
     *
     * @param evaluator the network evaluator to be registered
     * @param priority a value between 0 and (SCORER_MIN_PRIORITY-1)
     *
     * @return true if the evaluator is successfully registered with QNS;
     *         false if failed to register the evaluator
     */
    public boolean registerNetworkEvaluator(NetworkEvaluator evaluator, int priority) {
        if (priority < 0 || priority >= EVALUATOR_MIN_PRIORITY) {
            localLog("Invalid network evaluator priority: " + priority);
            return false;
        }

        if (mEvaluators[priority] != null) {
            localLog("Priority " + priority + " is already registered by "
                    + mEvaluators[priority].getName());
            return false;
        }

        mEvaluators[priority] = evaluator;
        return true;
    }

    WifiNetworkSelector(Context context, ScoringParams scoringParams,
            WifiConfigManager configManager, Clock clock,
            LocalLog localLog) {
        mWifiConfigManager = configManager;
        mClock = clock;
<<<<<<< HEAD
        mScoringParams = new ScoringParams(context);
=======
        mScoringParams = scoringParams;
>>>>>>> d544a93d
        mLocalLog = localLog;

        mEnableAutoJoinWhenAssociated = context.getResources().getBoolean(
                R.bool.config_wifi_framework_enable_associated_network_selection);
        mStayOnNetworkMinimumTxRate = context.getResources().getInteger(
                R.integer.config_wifi_framework_min_tx_rate_for_staying_on_network);
        mStayOnNetworkMinimumRxRate = context.getResources().getInteger(
                R.integer.config_wifi_framework_min_rx_rate_for_staying_on_network);
    }
}<|MERGE_RESOLUTION|>--- conflicted
+++ resolved
@@ -597,11 +597,7 @@
             LocalLog localLog) {
         mWifiConfigManager = configManager;
         mClock = clock;
-<<<<<<< HEAD
-        mScoringParams = new ScoringParams(context);
-=======
         mScoringParams = scoringParams;
->>>>>>> d544a93d
         mLocalLog = localLog;
 
         mEnableAutoJoinWhenAssociated = context.getResources().getBoolean(
