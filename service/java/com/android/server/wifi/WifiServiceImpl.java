--- conflicted
+++ resolved
@@ -716,10 +716,6 @@
 
     // Helper method to check if the entity initiating the binder call is a system app.
     private boolean isSystem(String packageName) {
-<<<<<<< HEAD
-        long ident = Binder.clearCallingIdentity();
-=======
->>>>>>> 0f213cef
         try {
             ApplicationInfo info = mContext.getPackageManager().getApplicationInfo(packageName, 0);
             return info.isSystemApp() || info.isUpdatedSystemApp();
@@ -727,11 +723,6 @@
             // In case of exception, assume unknown app (more strict checking)
             // Note: This case will never happen since checkPackage is
             // called to verify validity before checking App's version.
-<<<<<<< HEAD
-        } finally {
-            Binder.restoreCallingIdentity(ident);
-=======
->>>>>>> 0f213cef
         }
         return false;
     }
@@ -805,7 +796,6 @@
     }
 
     private boolean isTargetSdkLessThan(String packageName, int versionCode) {
-        long ident = Binder.clearCallingIdentity();
         try {
             if (mContext.getPackageManager().getApplicationInfo(packageName, 0).targetSdkVersion
                     < versionCode) {
@@ -815,13 +805,9 @@
             // In case of exception, assume unknown app (more strict checking)
             // Note: This case will never happen since checkPackage is
             // called to verify validity before checking App's version.
-<<<<<<< HEAD
-        } finally {
-            Binder.restoreCallingIdentity(ident);
-=======
->>>>>>> 0f213cef
         }
         return false;
+
     }
 
     /**
