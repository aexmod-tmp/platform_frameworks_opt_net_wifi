--- conflicted
+++ resolved
@@ -116,17 +116,11 @@
     private static class Iface {
         /** Type of ifaces possible */
         public static final int IFACE_TYPE_AP = 0;
-<<<<<<< HEAD
-        public static final int IFACE_TYPE_STA = 1;
-        public static final int IFACE_TYPE_FST = 2;
-
-        @IntDef({IFACE_TYPE_AP, IFACE_TYPE_STA, IFACE_TYPE_FST})
-=======
         public static final int IFACE_TYPE_STA_FOR_CONNECTIVITY = 1;
         public static final int IFACE_TYPE_STA_FOR_SCAN = 2;
-
-        @IntDef({IFACE_TYPE_AP, IFACE_TYPE_STA_FOR_CONNECTIVITY, IFACE_TYPE_STA_FOR_SCAN})
->>>>>>> 4558a4c5
+        public static final int IFACE_TYPE_FST = 3;
+
+       @IntDef({IFACE_TYPE_AP, IFACE_TYPE_STA_FOR_CONNECTIVITY, IFACE_TYPE_STA_FOR_SCAN, IFACE_TYPE_FST})
         @Retention(RetentionPolicy.SOURCE)
         public @interface IfaceType{}
 
@@ -162,6 +156,9 @@
                 case IFACE_TYPE_AP:
                     typeString = "AP";
                     break;
+                case IFACE_TYPE_FST:
+                    typeString = "FST";
+                    break;
                 default:
                     typeString = "<UNKNOWN>";
                     break;
@@ -172,12 +169,7 @@
                 .append(",")
                 .append("Id=").append(id)
                 .append(",")
-<<<<<<< HEAD
-                .append("Type=").append(type == IFACE_TYPE_STA ? "STA" :
-                                        type == IFACE_TYPE_AP ? "AP" : "FST")
-=======
                 .append("Type=").append(typeString)
->>>>>>> 4558a4c5
                 .append("}");
             return sb.toString();
         }
@@ -447,7 +439,6 @@
             }
             stopSupplicantIfNecessary();
             stopHalAndWificondIfNecessary();
-            removeFstInterface();
         }
     }
 
@@ -461,6 +452,7 @@
                 Log.e(TAG, "Failed to teardown iface in wificond on " + iface);
             }
             stopHalAndWificondIfNecessary();
+            removeFstInterface();
         }
     }
 
