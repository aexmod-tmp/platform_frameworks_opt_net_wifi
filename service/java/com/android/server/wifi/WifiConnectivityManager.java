--- conflicted
+++ resolved
@@ -920,24 +920,14 @@
             return;
         }
 
-<<<<<<< HEAD
         // Any scans will impact Wifi performance including WFD performance,
-=======
-        // Any scans will impact wifi performance including WFD performance,
->>>>>>> 9711127d
         // So at least ignore scans triggered internally by ConnectivityManager
         // when WFD session is active. We still allow connectivity scans initiated
         // by other work source.
         if (WIFI_WORK_SOURCE.equals(workSource) &&
-<<<<<<< HEAD
                 (mMiracastMode == WifiP2pManager.MIRACAST_SOURCE ||
                 mMiracastMode == WifiP2pManager.MIRACAST_SINK)) {
             localLog("Ignore connectivity scan, MiracastMode:" + mMiracastMode);
-=======
-            (mMiracastMode == WifiP2pManager.MIRACAST_SOURCE ||
-            mMiracastMode == WifiP2pManager.MIRACAST_SINK)) {
-            Log.d(TAG,"ignore connectivity scan, MiracastMode:" + mMiracastMode);
->>>>>>> 9711127d
             return;
         }
 
@@ -1191,11 +1181,7 @@
      * connectivity scan during the time when miracast is enabled.
      */
     public void saveMiracastMode(int mode) {
-<<<<<<< HEAD
         localLog("saveMiracastMode: mode=" + mode);
-=======
-        Log.d(TAG,"saveMiracastMode: mode=" + mode);
->>>>>>> 9711127d
         mMiracastMode = mode;
     }
 
