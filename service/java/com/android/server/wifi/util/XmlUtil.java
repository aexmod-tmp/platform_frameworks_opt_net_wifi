/*
 * Copyright (C) 2016 The Android Open Source Project
 *
 * Licensed under the Apache License, Version 2.0 (the "License");
 * you may not use this file except in compliance with the License.
 * You may obtain a copy of the License at
 *
 *      http://www.apache.org/licenses/LICENSE-2.0
 *
 * Unless required by applicable law or agreed to in writing, software
 * distributed under the License is distributed on an "AS IS" BASIS,
 * WITHOUT WARRANTIES OR CONDITIONS OF ANY KIND, either express or implied.
 * See the License for the specific language governing permissions and
 * limitations under the License.
 */

package com.android.server.wifi.util;

import android.net.IpConfiguration;
import android.net.IpConfiguration.IpAssignment;
import android.net.IpConfiguration.ProxySettings;
import android.net.LinkAddress;
import android.net.MacAddress;
import android.net.NetworkUtils;
import android.net.ProxyInfo;
import android.net.RouteInfo;
import android.net.StaticIpConfiguration;
import android.net.wifi.WifiConfiguration;
import android.net.wifi.WifiConfiguration.NetworkSelectionStatus;
import android.net.wifi.WifiEnterpriseConfig;
import android.util.Log;
import android.util.Pair;

import com.android.internal.util.XmlUtils;

import org.xmlpull.v1.XmlPullParser;
import org.xmlpull.v1.XmlPullParserException;
import org.xmlpull.v1.XmlSerializer;

import java.io.IOException;
import java.net.Inet4Address;
import java.net.InetAddress;
import java.util.Arrays;
import java.util.BitSet;
import java.util.HashMap;

/**
 * Utils for manipulating XML data. This is essentially a wrapper over XmlUtils provided by core.
 * The utility provides methods to write/parse section headers and write/parse values.
 * This utility is designed for formatting the XML into the following format:
 * <Document Header>
 *  <Section 1 Header>
 *   <Value 1>
 *   <Value 2>
 *   ...
 *   <Sub Section 1 Header>
 *    <Value 1>
 *    <Value 2>
 *    ...
 *   </Sub Section 1 Header>
 *  </Section 1 Header>
 * </Document Header>
 *
 * Note: These utility methods are meant to be used for:
 * 1. Backup/restore wifi network data to/from cloud.
 * 2. Persisting wifi network data to/from disk.
 */
public class XmlUtil {
    private static final String TAG = "WifiXmlUtil";

    /**
     * Ensure that the XML stream is at a start tag or the end of document.
     *
     * @throws XmlPullParserException if parsing errors occur.
     */
    private static void gotoStartTag(XmlPullParser in)
            throws XmlPullParserException, IOException {
        int type = in.getEventType();
        while (type != XmlPullParser.START_TAG && type != XmlPullParser.END_DOCUMENT) {
            type = in.next();
        }
    }

    /**
     * Ensure that the XML stream is at an end tag or the end of document.
     *
     * @throws XmlPullParserException if parsing errors occur.
     */
    private static void gotoEndTag(XmlPullParser in)
            throws XmlPullParserException, IOException {
        int type = in.getEventType();
        while (type != XmlPullParser.END_TAG && type != XmlPullParser.END_DOCUMENT) {
            type = in.next();
        }
    }

    /**
     * Start processing the XML stream at the document header.
     *
     * @param in         XmlPullParser instance pointing to the XML stream.
     * @param headerName expected name for the start tag.
     * @throws XmlPullParserException if parsing errors occur.
     */
    public static void gotoDocumentStart(XmlPullParser in, String headerName)
            throws XmlPullParserException, IOException {
        XmlUtils.beginDocument(in, headerName);
    }

    /**
     * Move the XML stream to the next section header or indicate if there are no more sections.
     * The provided outerDepth is used to find sub sections within that depth.
     *
     * Use this to move across sections if the ordering of sections are variable. The returned name
     * can be used to decide what section is next.
     *
     * @param in         XmlPullParser instance pointing to the XML stream.
     * @param headerName An array of one string, used to return the name of the next section.
     * @param outerDepth Find section within this depth.
     * @return {@code true} if a next section is found, {@code false} if there are no more sections.
     * @throws XmlPullParserException if parsing errors occur.
     */
    public static boolean gotoNextSectionOrEnd(
            XmlPullParser in, String[] headerName, int outerDepth)
            throws XmlPullParserException, IOException {
        if (XmlUtils.nextElementWithin(in, outerDepth)) {
            headerName[0] = in.getName();
            return true;
        }
        return false;
    }

    /**
     * Move the XML stream to the next section header or indicate if there are no more sections.
     * If a section, exists ensure that the name matches the provided name.
     * The provided outerDepth is used to find sub sections within that depth.
     *
     * Use this to move across repeated sections until the end.
     *
     * @param in           XmlPullParser instance pointing to the XML stream.
     * @param expectedName expected name for the section header.
     * @param outerDepth   Find section within this depth.
     * @return {@code true} if a next section is found, {@code false} if there are no more sections.
     * @throws XmlPullParserException if the section header name does not match |expectedName|,
     *                                or if parsing errors occur.
     */
    public static boolean gotoNextSectionWithNameOrEnd(
            XmlPullParser in, String expectedName, int outerDepth)
            throws XmlPullParserException, IOException {
        String[] headerName = new String[1];
        if (gotoNextSectionOrEnd(in, headerName, outerDepth)) {
            if (headerName[0].equals(expectedName)) {
                return true;
            }
            throw new XmlPullParserException(
                    "Next section name does not match expected name: " + expectedName);
        }
        return false;
    }

    /**
     * Move the XML stream to the next section header and ensure that the name matches the provided
     * name.
     * The provided outerDepth is used to find sub sections within that depth.
     *
     * Use this to move across sections if the ordering of sections are fixed.
     *
     * @param in           XmlPullParser instance pointing to the XML stream.
     * @param expectedName expected name for the section header.
     * @param outerDepth   Find section within this depth.
     * @throws XmlPullParserException if the section header name does not match |expectedName|,
     *                                there are no more sections or if parsing errors occur.
     */
    public static void gotoNextSectionWithName(
            XmlPullParser in, String expectedName, int outerDepth)
            throws XmlPullParserException, IOException {
        if (!gotoNextSectionWithNameOrEnd(in, expectedName, outerDepth)) {
            throw new XmlPullParserException("Section not found. Expected: " + expectedName);
        }
    }

    /**
     * Checks if the stream is at the end of a section of values. This moves the stream to next tag
     * and checks if it finds an end tag at the specified depth.
     *
     * @param in           XmlPullParser instance pointing to the XML stream.
     * @param sectionDepth depth of the start tag of this section. Used to match the end tag.
     * @return {@code true} if a end tag at the provided depth is found, {@code false} otherwise
     * @throws XmlPullParserException if parsing errors occur.
     */
    public static boolean isNextSectionEnd(XmlPullParser in, int sectionDepth)
            throws XmlPullParserException, IOException {
        return !XmlUtils.nextElementWithin(in, sectionDepth);
    }

    /**
     * Read the current value in the XML stream using core XmlUtils and stores the retrieved
     * value name in the string provided. This method reads the value contained in current start
     * tag.
     * Note: Because there could be genuine null values being read from the XML, this method raises
     * an exception to indicate errors.
     *
     * @param in        XmlPullParser instance pointing to the XML stream.
     * @param valueName An array of one string, used to return the name attribute
     *                  of the value's tag.
     * @return value retrieved from the XML stream.
     * @throws XmlPullParserException if parsing errors occur.
     */
    public static Object readCurrentValue(XmlPullParser in, String[] valueName)
            throws XmlPullParserException, IOException {
        Object value = XmlUtils.readValueXml(in, valueName);
        // XmlUtils.readValue does not always move the stream to the end of the tag. So, move
        // it to the end tag before returning from here.
        gotoEndTag(in);
        return value;
    }

    /**
     * Read the next value in the XML stream using core XmlUtils and ensure that it matches the
     * provided name. This method moves the stream to the next start tag and reads the value
     * contained in it.
     * Note: Because there could be genuine null values being read from the XML, this method raises
     * an exception to indicate errors.
     *
     * @param in XmlPullParser instance pointing to the XML stream.
     * @return value retrieved from the XML stream.
     * @throws XmlPullParserException if the value read does not match |expectedName|,
     *                                or if parsing errors occur.
     */
    public static Object readNextValueWithName(XmlPullParser in, String expectedName)
            throws XmlPullParserException, IOException {
        String[] valueName = new String[1];
        XmlUtils.nextElement(in);
        Object value = readCurrentValue(in, valueName);
        if (valueName[0].equals(expectedName)) {
            return value;
        }
        throw new XmlPullParserException(
                "Value not found. Expected: " + expectedName + ", but got: " + valueName[0]);
    }

    /**
     * Write the XML document start with the provided document header name.
     *
     * @param out        XmlSerializer instance pointing to the XML stream.
     * @param headerName name for the start tag.
     */
    public static void writeDocumentStart(XmlSerializer out, String headerName)
            throws IOException {
        out.startDocument(null, true);
        out.startTag(null, headerName);
    }

    /**
     * Write the XML document end with the provided document header name.
     *
     * @param out        XmlSerializer instance pointing to the XML stream.
     * @param headerName name for the end tag.
     */
    public static void writeDocumentEnd(XmlSerializer out, String headerName)
            throws IOException {
        out.endTag(null, headerName);
        out.endDocument();
    }

    /**
     * Write a section start header tag with the provided section name.
     *
     * @param out        XmlSerializer instance pointing to the XML stream.
     * @param headerName name for the start tag.
     */
    public static void writeNextSectionStart(XmlSerializer out, String headerName)
            throws IOException {
        out.startTag(null, headerName);
    }

    /**
     * Write a section end header tag with the provided section name.
     *
     * @param out        XmlSerializer instance pointing to the XML stream.
     * @param headerName name for the end tag.
     */
    public static void writeNextSectionEnd(XmlSerializer out, String headerName)
            throws IOException {
        out.endTag(null, headerName);
    }

    /**
     * Write the value with the provided name in the XML stream using core XmlUtils.
     *
     * @param out   XmlSerializer instance pointing to the XML stream.
     * @param name  name of the value.
     * @param value value to be written.
     */
    public static void writeNextValue(XmlSerializer out, String name, Object value)
            throws XmlPullParserException, IOException {
        XmlUtils.writeValueXml(value, name, out);
    }

    /**
     * Utility class to serialize and deserialize {@link WifiConfiguration} object to XML &
     * vice versa.
     * This is used by both {@link com.android.server.wifi.WifiConfigStore} &
     * {@link com.android.server.wifi.WifiBackupRestore} modules.
     * The |writeConfigurationToXml| has 2 versions, one for backup and one for config store.
     * There is only 1 version of |parseXmlToConfiguration| for both backup & config store.
     * The parse method is written so that any element added/deleted in future revisions can
     * be easily handled.
     */
    public static class WifiConfigurationXmlUtil {
        /**
         * List of XML tags corresponding to WifiConfiguration object elements.
         */
        public static final String XML_TAG_SSID = "SSID";
        public static final String XML_TAG_BSSID = "BSSID";
        public static final String XML_TAG_CONFIG_KEY = "ConfigKey";
        public static final String XML_TAG_PRE_SHARED_KEY = "PreSharedKey";
        public static final String XML_TAG_WEP_KEYS = "WEPKeys";
        public static final String XML_TAG_WEP_TX_KEY_INDEX = "WEPTxKeyIndex";
        public static final String XML_TAG_HIDDEN_SSID = "HiddenSSID";
        public static final String XML_TAG_REQUIRE_PMF = "RequirePMF";
        public static final String XML_TAG_ALLOWED_KEY_MGMT = "AllowedKeyMgmt";
        public static final String XML_TAG_ALLOWED_PROTOCOLS = "AllowedProtocols";
        public static final String XML_TAG_ALLOWED_AUTH_ALGOS = "AllowedAuthAlgos";
        public static final String XML_TAG_ALLOWED_GROUP_CIPHERS = "AllowedGroupCiphers";
        public static final String XML_TAG_ALLOWED_PAIRWISE_CIPHERS = "AllowedPairwiseCiphers";
        public static final String XML_TAG_ALLOWED_GROUP_MGMT_CIPHERS = "AllowedGroupMgmtCiphers";
        public static final String XML_TAG_ALLOWED_SUITE_B_CIPHERS = "AllowedSuiteBCiphers";
        public static final String XML_TAG_SHARED = "Shared";
        public static final String XML_TAG_STATUS = "Status";
        public static final String XML_TAG_FQDN = "FQDN";
        public static final String XML_TAG_PROVIDER_FRIENDLY_NAME = "ProviderFriendlyName";
        public static final String XML_TAG_LINKED_NETWORKS_LIST = "LinkedNetworksList";
        public static final String XML_TAG_DEFAULT_GW_MAC_ADDRESS = "DefaultGwMacAddress";
        public static final String XML_TAG_VALIDATED_INTERNET_ACCESS = "ValidatedInternetAccess";
        public static final String XML_TAG_NO_INTERNET_ACCESS_EXPECTED = "NoInternetAccessExpected";
        public static final String XML_TAG_USER_APPROVED = "UserApproved";
        public static final String XML_TAG_METERED_HINT = "MeteredHint";
        public static final String XML_TAG_METERED_OVERRIDE = "MeteredOverride";
        public static final String XML_TAG_USE_EXTERNAL_SCORES = "UseExternalScores";
        public static final String XML_TAG_NUM_ASSOCIATION = "NumAssociation";
        public static final String XML_TAG_CREATOR_UID = "CreatorUid";
        public static final String XML_TAG_CREATOR_NAME = "CreatorName";
        public static final String XML_TAG_CREATION_TIME = "CreationTime";
        public static final String XML_TAG_LAST_UPDATE_UID = "LastUpdateUid";
        public static final String XML_TAG_LAST_UPDATE_NAME = "LastUpdateName";
        public static final String XML_TAG_LAST_CONNECT_UID = "LastConnectUid";
        public static final String XML_TAG_IS_LEGACY_PASSPOINT_CONFIG = "IsLegacyPasspointConfig";
        public static final String XML_TAG_ROAMING_CONSORTIUM_OIS = "RoamingConsortiumOIs";
        public static final String XML_TAG_RANDOMIZED_MAC_ADDRESS = "RandomizedMacAddress";
        public static final String XML_TAG_MAC_RANDOMIZATION_SETTING = "MacRandomizationSetting";
        public static final String XML_TAG_SHARE_THIS_AP = "ShareThisAp";

        public static final String XML_TAG_DPP_CONNECTOR = "DppConnector";
        public static final String XML_TAG_DPP_NETACCESSKEY = "DppNetAccessKey";
        public static final String XML_TAG_DPP_NETACCESSKEY_EXPIRY = "DppNetAccessKeyExpiry";
        public static final String XML_TAG_DPP_CSIGN = "DppCsign";

        /**
         * Write WepKeys to the XML stream.
         * WepKeys array is intialized in WifiConfiguration constructor, but all of the elements
         * are set to null. User may chose to set any one of the key elements in WifiConfiguration.
         * XmlUtils serialization doesn't handle this array of nulls well .
         * So, write empty strings if some of the keys are not initialized and null if all of
         * the elements are empty.
         */
        private static void writeWepKeysToXml(XmlSerializer out, String[] wepKeys)
                throws XmlPullParserException, IOException {
            String[] wepKeysToWrite = new String[wepKeys.length];
            boolean hasWepKey = false;
            for (int i = 0; i < wepKeys.length; i++) {
                if (wepKeys[i] == null) {
                    wepKeysToWrite[i] = new String();
                } else {
                    wepKeysToWrite[i] = wepKeys[i];
                    hasWepKey = true;
                }
            }
            if (hasWepKey) {
                XmlUtil.writeNextValue(out, XML_TAG_WEP_KEYS, wepKeysToWrite);
            } else {
                XmlUtil.writeNextValue(out, XML_TAG_WEP_KEYS, null);
            }
        }

        /**
         * Write the Configuration data elements that are common for backup & config store to the
         * XML stream.
         *
         * @param out           XmlSerializer instance pointing to the XML stream.
         * @param configuration WifiConfiguration object to be serialized.
         */
        public static void writeCommonElementsToXml(
                XmlSerializer out, WifiConfiguration configuration)
                throws XmlPullParserException, IOException {
            XmlUtil.writeNextValue(out, XML_TAG_CONFIG_KEY, configuration.configKey());
            XmlUtil.writeNextValue(out, XML_TAG_SSID, configuration.SSID);
            XmlUtil.writeNextValue(out, XML_TAG_BSSID, configuration.BSSID);
            XmlUtil.writeNextValue(out, XML_TAG_SHARE_THIS_AP, configuration.shareThisAp);
            XmlUtil.writeNextValue(out, XML_TAG_PRE_SHARED_KEY, configuration.preSharedKey);
            writeWepKeysToXml(out, configuration.wepKeys);
            XmlUtil.writeNextValue(out, XML_TAG_WEP_TX_KEY_INDEX, configuration.wepTxKeyIndex);
            XmlUtil.writeNextValue(out, XML_TAG_HIDDEN_SSID, configuration.hiddenSSID);
            XmlUtil.writeNextValue(out, XML_TAG_REQUIRE_PMF, configuration.requirePMF);
            XmlUtil.writeNextValue(
                    out, XML_TAG_ALLOWED_KEY_MGMT,
                    configuration.allowedKeyManagement.toByteArray());
            XmlUtil.writeNextValue(
                    out, XML_TAG_ALLOWED_PROTOCOLS,
                    configuration.allowedProtocols.toByteArray());
            XmlUtil.writeNextValue(
                    out, XML_TAG_ALLOWED_AUTH_ALGOS,
                    configuration.allowedAuthAlgorithms.toByteArray());
            XmlUtil.writeNextValue(
                    out, XML_TAG_ALLOWED_GROUP_CIPHERS,
                    configuration.allowedGroupCiphers.toByteArray());
            XmlUtil.writeNextValue(
                    out, XML_TAG_ALLOWED_PAIRWISE_CIPHERS,
                    configuration.allowedPairwiseCiphers.toByteArray());
            XmlUtil.writeNextValue(
                    out, XML_TAG_ALLOWED_GROUP_MGMT_CIPHERS,
                    configuration.allowedGroupManagementCiphers.toByteArray());
            XmlUtil.writeNextValue(
                    out, XML_TAG_ALLOWED_SUITE_B_CIPHERS,
                    configuration.allowedSuiteBCiphers.toByteArray());
            XmlUtil.writeNextValue(out, XML_TAG_SHARED, configuration.shared);
        }

        /**
         * Write the Configuration data elements for backup from the provided Configuration to the
         * XML stream.
         * Note: This is a subset of the elements serialized for config store.
         *
         * @param out           XmlSerializer instance pointing to the XML stream.
         * @param configuration WifiConfiguration object to be serialized.
         */
        public static void writeToXmlForBackup(XmlSerializer out, WifiConfiguration configuration)
                throws XmlPullParserException, IOException {
            writeCommonElementsToXml(out, configuration);
            XmlUtil.writeNextValue(out, XML_TAG_METERED_OVERRIDE, configuration.meteredOverride);
        }

        /**
         * Write the Configuration data elements for config store from the provided Configuration
         * to the XML stream.
         *
         * @param out           XmlSerializer instance pointing to the XML stream.
         * @param configuration WifiConfiguration object to be serialized.
         */
        public static void writeToXmlForConfigStore(
                XmlSerializer out, WifiConfiguration configuration)
                throws XmlPullParserException, IOException {
            writeCommonElementsToXml(out, configuration);
            XmlUtil.writeNextValue(out, XML_TAG_STATUS, configuration.status);
            XmlUtil.writeNextValue(out, XML_TAG_FQDN, configuration.FQDN);
            XmlUtil.writeNextValue(
                    out, XML_TAG_PROVIDER_FRIENDLY_NAME, configuration.providerFriendlyName);
            XmlUtil.writeNextValue(
                    out, XML_TAG_LINKED_NETWORKS_LIST, configuration.linkedConfigurations);
            XmlUtil.writeNextValue(
                    out, XML_TAG_DEFAULT_GW_MAC_ADDRESS, configuration.defaultGwMacAddress);
            XmlUtil.writeNextValue(
                    out, XML_TAG_VALIDATED_INTERNET_ACCESS, configuration.validatedInternetAccess);
            XmlUtil.writeNextValue(
                    out, XML_TAG_NO_INTERNET_ACCESS_EXPECTED,
                    configuration.noInternetAccessExpected);
            XmlUtil.writeNextValue(out, XML_TAG_USER_APPROVED, configuration.userApproved);
            XmlUtil.writeNextValue(out, XML_TAG_METERED_HINT, configuration.meteredHint);
            XmlUtil.writeNextValue(out, XML_TAG_METERED_OVERRIDE, configuration.meteredOverride);
            XmlUtil.writeNextValue(
                    out, XML_TAG_USE_EXTERNAL_SCORES, configuration.useExternalScores);
            XmlUtil.writeNextValue(out, XML_TAG_NUM_ASSOCIATION, configuration.numAssociation);
            XmlUtil.writeNextValue(out, XML_TAG_CREATOR_UID, configuration.creatorUid);
            XmlUtil.writeNextValue(out, XML_TAG_CREATOR_NAME, configuration.creatorName);
            XmlUtil.writeNextValue(out, XML_TAG_CREATION_TIME, configuration.creationTime);
            XmlUtil.writeNextValue(out, XML_TAG_LAST_UPDATE_UID, configuration.lastUpdateUid);
            XmlUtil.writeNextValue(out, XML_TAG_LAST_UPDATE_NAME, configuration.lastUpdateName);
            XmlUtil.writeNextValue(out, XML_TAG_LAST_CONNECT_UID, configuration.lastConnectUid);
            XmlUtil.writeNextValue(
                    out, XML_TAG_IS_LEGACY_PASSPOINT_CONFIG,
                    configuration.isLegacyPasspointConfig);
            XmlUtil.writeNextValue(
                    out, XML_TAG_ROAMING_CONSORTIUM_OIS, configuration.roamingConsortiumIds);
            XmlUtil.writeNextValue(out, XML_TAG_RANDOMIZED_MAC_ADDRESS,
                    configuration.getRandomizedMacAddress().toString());
<<<<<<< HEAD

            XmlUtil.writeNextValue(out, XML_TAG_DPP_CONNECTOR, configuration.dppConnector);
            XmlUtil.writeNextValue(out, XML_TAG_DPP_NETACCESSKEY, configuration.dppNetAccessKey);
            XmlUtil.writeNextValue(out, XML_TAG_DPP_NETACCESSKEY_EXPIRY, configuration.dppNetAccessKeyExpiry);
            XmlUtil.writeNextValue(out, XML_TAG_DPP_CSIGN, configuration.dppCsign);
=======
            XmlUtil.writeNextValue(out, XML_TAG_MAC_RANDOMIZATION_SETTING,
                    configuration.macRandomizationSetting);
>>>>>>> 497e8bf8
        }

        /**
         * Populate wepKeys array elements only if they were non-empty in the backup data.
         *
         * @throws XmlPullParserException if parsing errors occur.
         */
        private static void populateWepKeysFromXmlValue(Object value, String[] wepKeys)
                throws XmlPullParserException, IOException {
            String[] wepKeysInData = (String[]) value;
            if (wepKeysInData == null) {
                return;
            }
            if (wepKeysInData.length != wepKeys.length) {
                throw new XmlPullParserException(
                        "Invalid Wep Keys length: " + wepKeysInData.length);
            }
            for (int i = 0; i < wepKeys.length; i++) {
                if (wepKeysInData[i].isEmpty()) {
                    wepKeys[i] = null;
                } else {
                    wepKeys[i] = wepKeysInData[i];
                }
            }
        }

        /**
         * Parses the configuration data elements from the provided XML stream to a
         * WifiConfiguration object.
         * Note: This is used for parsing both backup data and config store data. Looping through
         * the tags make it easy to add or remove elements in the future versions if needed.
         *
         * @param in            XmlPullParser instance pointing to the XML stream.
         * @param outerTagDepth depth of the outer tag in the XML document.
         * @return Pair<Config key, WifiConfiguration object> if parsing is successful,
         * null otherwise.
         */
        public static Pair<String, WifiConfiguration> parseFromXml(
                XmlPullParser in, int outerTagDepth)
                throws XmlPullParserException, IOException {
            WifiConfiguration configuration = new WifiConfiguration();
            String configKeyInData = null;
            boolean macRandomizationSettingExists = false;

            // Loop through and parse out all the elements from the stream within this section.
            while (!XmlUtil.isNextSectionEnd(in, outerTagDepth)) {
                String[] valueName = new String[1];
                Object value = XmlUtil.readCurrentValue(in, valueName);
                if (valueName[0] == null) {
                    throw new XmlPullParserException("Missing value name");
                }
                switch (valueName[0]) {
                    case XML_TAG_CONFIG_KEY:
                        configKeyInData = (String) value;
                        break;
                    case XML_TAG_SSID:
                        configuration.SSID = (String) value;
                        break;
                    case XML_TAG_BSSID:
                        configuration.BSSID = (String) value;
                        break;
                    case XML_TAG_SHARE_THIS_AP:
                        configuration.shareThisAp = (boolean) value;
                        break;
                    case XML_TAG_PRE_SHARED_KEY:
                        configuration.preSharedKey = (String) value;
                        break;
                    case XML_TAG_WEP_KEYS:
                        populateWepKeysFromXmlValue(value, configuration.wepKeys);
                        break;
                    case XML_TAG_WEP_TX_KEY_INDEX:
                        configuration.wepTxKeyIndex = (int) value;
                        break;
                    case XML_TAG_HIDDEN_SSID:
                        configuration.hiddenSSID = (boolean) value;
                        break;
                    case XML_TAG_REQUIRE_PMF:
                        configuration.requirePMF = (boolean) value;
                        break;
                    case XML_TAG_ALLOWED_KEY_MGMT:
                        byte[] allowedKeyMgmt = (byte[]) value;
                        configuration.allowedKeyManagement = BitSet.valueOf(allowedKeyMgmt);
                        break;
                    case XML_TAG_ALLOWED_PROTOCOLS:
                        byte[] allowedProtocols = (byte[]) value;
                        configuration.allowedProtocols = BitSet.valueOf(allowedProtocols);
                        break;
                    case XML_TAG_ALLOWED_AUTH_ALGOS:
                        byte[] allowedAuthAlgorithms = (byte[]) value;
                        configuration.allowedAuthAlgorithms = BitSet.valueOf(allowedAuthAlgorithms);
                        break;
                    case XML_TAG_ALLOWED_GROUP_CIPHERS:
                        byte[] allowedGroupCiphers = (byte[]) value;
                        configuration.allowedGroupCiphers = BitSet.valueOf(allowedGroupCiphers);
                        break;
                    case XML_TAG_ALLOWED_PAIRWISE_CIPHERS:
                        byte[] allowedPairwiseCiphers = (byte[]) value;
                        configuration.allowedPairwiseCiphers =
                                BitSet.valueOf(allowedPairwiseCiphers);
                        break;
                    case XML_TAG_ALLOWED_GROUP_MGMT_CIPHERS:
                        byte[] allowedGroupMgmtCiphers = (byte[]) value;
                        configuration.allowedGroupManagementCiphers =
                                BitSet.valueOf(allowedGroupMgmtCiphers);
                        break;
                    case XML_TAG_ALLOWED_SUITE_B_CIPHERS:
                        byte[] allowedSuiteBCiphers = (byte[]) value;
                        configuration.allowedSuiteBCiphers =
                                BitSet.valueOf(allowedSuiteBCiphers);
                        break;
                    case XML_TAG_SHARED:
                        configuration.shared = (boolean) value;
                        break;
                    case XML_TAG_STATUS:
                        int status = (int) value;
                        // Any network which was CURRENT before reboot needs
                        // to be restored to ENABLED.
                        if (status == WifiConfiguration.Status.CURRENT) {
                            status = WifiConfiguration.Status.ENABLED;
                        }
                        configuration.status = status;
                        break;
                    case XML_TAG_FQDN:
                        configuration.FQDN = (String) value;
                        break;
                    case XML_TAG_PROVIDER_FRIENDLY_NAME:
                        configuration.providerFriendlyName = (String) value;
                        break;
                    case XML_TAG_LINKED_NETWORKS_LIST:
                        configuration.linkedConfigurations = (HashMap<String, Integer>) value;
                        break;
                    case XML_TAG_DEFAULT_GW_MAC_ADDRESS:
                        configuration.defaultGwMacAddress = (String) value;
                        break;
                    case XML_TAG_VALIDATED_INTERNET_ACCESS:
                        configuration.validatedInternetAccess = (boolean) value;
                        break;
                    case XML_TAG_NO_INTERNET_ACCESS_EXPECTED:
                        configuration.noInternetAccessExpected = (boolean) value;
                        break;
                    case XML_TAG_USER_APPROVED:
                        configuration.userApproved = (int) value;
                        break;
                    case XML_TAG_METERED_HINT:
                        configuration.meteredHint = (boolean) value;
                        break;
                    case XML_TAG_METERED_OVERRIDE:
                        configuration.meteredOverride = (int) value;
                        break;
                    case XML_TAG_USE_EXTERNAL_SCORES:
                        configuration.useExternalScores = (boolean) value;
                        break;
                    case XML_TAG_NUM_ASSOCIATION:
                        configuration.numAssociation = (int) value;
                        break;
                    case XML_TAG_CREATOR_UID:
                        configuration.creatorUid = (int) value;
                        break;
                    case XML_TAG_CREATOR_NAME:
                        configuration.creatorName = (String) value;
                        break;
                    case XML_TAG_CREATION_TIME:
                        configuration.creationTime = (String) value;
                        break;
                    case XML_TAG_LAST_UPDATE_UID:
                        configuration.lastUpdateUid = (int) value;
                        break;
                    case XML_TAG_LAST_UPDATE_NAME:
                        configuration.lastUpdateName = (String) value;
                        break;
                    case XML_TAG_LAST_CONNECT_UID:
                        configuration.lastConnectUid = (int) value;
                        break;
                    case XML_TAG_IS_LEGACY_PASSPOINT_CONFIG:
                        configuration.isLegacyPasspointConfig = (boolean) value;
                        break;
                    case XML_TAG_ROAMING_CONSORTIUM_OIS:
                        configuration.roamingConsortiumIds = (long[]) value;
                        break;
                    case XML_TAG_RANDOMIZED_MAC_ADDRESS:
                        configuration.setRandomizedMacAddress(
                                MacAddress.fromString((String) value));
                    case XML_TAG_DPP_CONNECTOR:
                        configuration.dppConnector = (String) value;
                        break;
                    case XML_TAG_DPP_NETACCESSKEY:
                        configuration.dppNetAccessKey = (String) value;
                        break;
                    case XML_TAG_DPP_NETACCESSKEY_EXPIRY:
                        configuration.dppNetAccessKeyExpiry = (int) value;
                        break;
                    case XML_TAG_DPP_CSIGN:
                        configuration.dppCsign = (String) value;
                        break;
                    case XML_TAG_MAC_RANDOMIZATION_SETTING:
                        configuration.macRandomizationSetting = (int) value;
                        macRandomizationSettingExists = true;
                        break;
                    default:
                        throw new XmlPullParserException(
                                "Unknown value name found: " + valueName[0]);
                }
            }
            if (!macRandomizationSettingExists) {
                configuration.macRandomizationSetting = WifiConfiguration.RANDOMIZATION_NONE;
            }
            return Pair.create(configKeyInData, configuration);
        }
    }

    /**
     * Utility class to serialize and deseriaize {@link IpConfiguration} object to XML & vice versa.
     * This is used by both {@link com.android.server.wifi.WifiConfigStore} &
     * {@link com.android.server.wifi.WifiBackupRestore} modules.
     */
    public static class IpConfigurationXmlUtil {

        /**
         * List of XML tags corresponding to IpConfiguration object elements.
         */
        public static final String XML_TAG_IP_ASSIGNMENT = "IpAssignment";
        public static final String XML_TAG_LINK_ADDRESS = "LinkAddress";
        public static final String XML_TAG_LINK_PREFIX_LENGTH = "LinkPrefixLength";
        public static final String XML_TAG_GATEWAY_ADDRESS = "GatewayAddress";
        public static final String XML_TAG_DNS_SERVER_ADDRESSES = "DNSServers";
        public static final String XML_TAG_PROXY_SETTINGS = "ProxySettings";
        public static final String XML_TAG_PROXY_HOST = "ProxyHost";
        public static final String XML_TAG_PROXY_PORT = "ProxyPort";
        public static final String XML_TAG_PROXY_PAC_FILE = "ProxyPac";
        public static final String XML_TAG_PROXY_EXCLUSION_LIST = "ProxyExclusionList";

        /**
         * Write the static IP configuration data elements to XML stream.
         */
        private static void writeStaticIpConfigurationToXml(
                XmlSerializer out, StaticIpConfiguration staticIpConfiguration)
                throws XmlPullParserException, IOException {
            if (staticIpConfiguration.ipAddress != null) {
                XmlUtil.writeNextValue(
                        out, XML_TAG_LINK_ADDRESS,
                        staticIpConfiguration.ipAddress.getAddress().getHostAddress());
                XmlUtil.writeNextValue(
                        out, XML_TAG_LINK_PREFIX_LENGTH,
                        staticIpConfiguration.ipAddress.getPrefixLength());
            } else {
                XmlUtil.writeNextValue(
                        out, XML_TAG_LINK_ADDRESS, null);
                XmlUtil.writeNextValue(
                        out, XML_TAG_LINK_PREFIX_LENGTH, null);
            }
            if (staticIpConfiguration.gateway != null) {
                XmlUtil.writeNextValue(
                        out, XML_TAG_GATEWAY_ADDRESS,
                        staticIpConfiguration.gateway.getHostAddress());
            } else {
                XmlUtil.writeNextValue(
                        out, XML_TAG_GATEWAY_ADDRESS, null);

            }
            if (staticIpConfiguration.dnsServers != null) {
                // Create a string array of DNS server addresses
                String[] dnsServers = new String[staticIpConfiguration.dnsServers.size()];
                int dnsServerIdx = 0;
                for (InetAddress inetAddr : staticIpConfiguration.dnsServers) {
                    dnsServers[dnsServerIdx++] = inetAddr.getHostAddress();
                }
                XmlUtil.writeNextValue(
                        out, XML_TAG_DNS_SERVER_ADDRESSES, dnsServers);
            } else {
                XmlUtil.writeNextValue(
                        out, XML_TAG_DNS_SERVER_ADDRESSES, null);
            }
        }

        /**
         * Write the IP configuration data elements from the provided Configuration to the XML
         * stream.
         *
         * @param out             XmlSerializer instance pointing to the XML stream.
         * @param ipConfiguration IpConfiguration object to be serialized.
         */
        public static void writeToXml(XmlSerializer out, IpConfiguration ipConfiguration)
                throws XmlPullParserException, IOException {
            // Write IP assignment settings
            XmlUtil.writeNextValue(out, XML_TAG_IP_ASSIGNMENT,
                    ipConfiguration.ipAssignment.toString());
            switch (ipConfiguration.ipAssignment) {
                case STATIC:
                    writeStaticIpConfigurationToXml(
                            out, ipConfiguration.getStaticIpConfiguration());
                    break;
                default:
                    break;
            }

            // Write proxy settings
            XmlUtil.writeNextValue(
                    out, XML_TAG_PROXY_SETTINGS,
                    ipConfiguration.proxySettings.toString());
            switch (ipConfiguration.proxySettings) {
                case STATIC:
                    XmlUtil.writeNextValue(
                            out, XML_TAG_PROXY_HOST,
                            ipConfiguration.httpProxy.getHost());
                    XmlUtil.writeNextValue(
                            out, XML_TAG_PROXY_PORT,
                            ipConfiguration.httpProxy.getPort());
                    XmlUtil.writeNextValue(
                            out, XML_TAG_PROXY_EXCLUSION_LIST,
                            ipConfiguration.httpProxy.getExclusionListAsString());
                    break;
                case PAC:
                    XmlUtil.writeNextValue(
                            out, XML_TAG_PROXY_PAC_FILE,
                            ipConfiguration.httpProxy.getPacFileUrl().toString());
                    break;
                default:
                    break;
            }
        }

        /**
         * Parse out the static IP configuration from the XML stream.
         */
        private static StaticIpConfiguration parseStaticIpConfigurationFromXml(XmlPullParser in)
                throws XmlPullParserException, IOException {
            StaticIpConfiguration staticIpConfiguration = new StaticIpConfiguration();

            String linkAddressString =
                    (String) XmlUtil.readNextValueWithName(in, XML_TAG_LINK_ADDRESS);
            Integer linkPrefixLength =
                    (Integer) XmlUtil.readNextValueWithName(in, XML_TAG_LINK_PREFIX_LENGTH);
            if (linkAddressString != null && linkPrefixLength != null) {
                LinkAddress linkAddress = new LinkAddress(
                        NetworkUtils.numericToInetAddress(linkAddressString),
                        linkPrefixLength);
                if (linkAddress.getAddress() instanceof Inet4Address) {
                    staticIpConfiguration.ipAddress = linkAddress;
                } else {
                    Log.w(TAG, "Non-IPv4 address: " + linkAddress);
                }
            }
            String gatewayAddressString =
                    (String) XmlUtil.readNextValueWithName(in, XML_TAG_GATEWAY_ADDRESS);
            if (gatewayAddressString != null) {
                LinkAddress dest = null;
                InetAddress gateway =
                        NetworkUtils.numericToInetAddress(gatewayAddressString);
                RouteInfo route = new RouteInfo(dest, gateway);
                if (route.isIPv4Default()) {
                    staticIpConfiguration.gateway = gateway;
                } else {
                    Log.w(TAG, "Non-IPv4 default route: " + route);
                }
            }
            String[] dnsServerAddressesString =
                    (String[]) XmlUtil.readNextValueWithName(in, XML_TAG_DNS_SERVER_ADDRESSES);
            if (dnsServerAddressesString != null) {
                for (String dnsServerAddressString : dnsServerAddressesString) {
                    InetAddress dnsServerAddress =
                            NetworkUtils.numericToInetAddress(dnsServerAddressString);
                    staticIpConfiguration.dnsServers.add(dnsServerAddress);
                }
            }
            return staticIpConfiguration;
        }

        /**
         * Parses the IP configuration data elements from the provided XML stream to an
         * IpConfiguration object.
         *
         * @param in            XmlPullParser instance pointing to the XML stream.
         * @param outerTagDepth depth of the outer tag in the XML document.
         * @return IpConfiguration object if parsing is successful, null otherwise.
         */
        public static IpConfiguration parseFromXml(XmlPullParser in, int outerTagDepth)
                throws XmlPullParserException, IOException {
            IpConfiguration ipConfiguration = new IpConfiguration();

            // Parse out the IP assignment info first.
            String ipAssignmentString =
                    (String) XmlUtil.readNextValueWithName(in, XML_TAG_IP_ASSIGNMENT);
            IpAssignment ipAssignment = IpAssignment.valueOf(ipAssignmentString);
            ipConfiguration.setIpAssignment(ipAssignment);
            switch (ipAssignment) {
                case STATIC:
                    ipConfiguration.setStaticIpConfiguration(parseStaticIpConfigurationFromXml(in));
                    break;
                case DHCP:
                case UNASSIGNED:
                    break;
                default:
                    throw new XmlPullParserException("Unknown ip assignment type: " + ipAssignment);
            }

            // Parse out the proxy settings next.
            String proxySettingsString =
                    (String) XmlUtil.readNextValueWithName(in, XML_TAG_PROXY_SETTINGS);
            ProxySettings proxySettings = ProxySettings.valueOf(proxySettingsString);
            ipConfiguration.setProxySettings(proxySettings);
            switch (proxySettings) {
                case STATIC:
                    String proxyHost =
                            (String) XmlUtil.readNextValueWithName(in, XML_TAG_PROXY_HOST);
                    int proxyPort =
                            (int) XmlUtil.readNextValueWithName(in, XML_TAG_PROXY_PORT);
                    String proxyExclusionList =
                            (String) XmlUtil.readNextValueWithName(
                                    in, XML_TAG_PROXY_EXCLUSION_LIST);
                    ipConfiguration.setHttpProxy(
                            new ProxyInfo(proxyHost, proxyPort, proxyExclusionList));
                    break;
                case PAC:
                    String proxyPacFile =
                            (String) XmlUtil.readNextValueWithName(in, XML_TAG_PROXY_PAC_FILE);
                    ipConfiguration.setHttpProxy(new ProxyInfo(proxyPacFile));
                    break;
                case NONE:
                case UNASSIGNED:
                    break;
                default:
                    throw new XmlPullParserException(
                            "Unknown proxy settings type: " + proxySettings);
            }
            return ipConfiguration;
        }
    }

    /**
     * Utility class to serialize and deseriaize {@link NetworkSelectionStatus} object to XML &
     * vice versa. This is used by {@link com.android.server.wifi.WifiConfigStore} module.
     */
    public static class NetworkSelectionStatusXmlUtil {

        /**
         * List of XML tags corresponding to NetworkSelectionStatus object elements.
         */
        public static final String XML_TAG_SELECTION_STATUS = "SelectionStatus";
        public static final String XML_TAG_DISABLE_REASON = "DisableReason";
        public static final String XML_TAG_CONNECT_CHOICE = "ConnectChoice";
        public static final String XML_TAG_CONNECT_CHOICE_TIMESTAMP = "ConnectChoiceTimeStamp";
        public static final String XML_TAG_HAS_EVER_CONNECTED = "HasEverConnected";

        /**
         * Write the NetworkSelectionStatus data elements from the provided status to the XML
         * stream.
         *
         * @param out             XmlSerializer instance pointing to the XML stream.
         * @param selectionStatus NetworkSelectionStatus object to be serialized.
         */
        public static void writeToXml(XmlSerializer out, NetworkSelectionStatus selectionStatus)
                throws XmlPullParserException, IOException {
            XmlUtil.writeNextValue(
                    out, XML_TAG_SELECTION_STATUS, selectionStatus.getNetworkStatusString());
            XmlUtil.writeNextValue(
                    out, XML_TAG_DISABLE_REASON, selectionStatus.getNetworkDisableReasonString());
            XmlUtil.writeNextValue(out, XML_TAG_CONNECT_CHOICE, selectionStatus.getConnectChoice());
            XmlUtil.writeNextValue(
                    out, XML_TAG_CONNECT_CHOICE_TIMESTAMP,
                    selectionStatus.getConnectChoiceTimestamp());
            XmlUtil.writeNextValue(
                    out, XML_TAG_HAS_EVER_CONNECTED, selectionStatus.getHasEverConnected());
        }

        /**
         * Parses the NetworkSelectionStatus data elements from the provided XML stream to a
         * NetworkSelectionStatus object.
         *
         * @param in            XmlPullParser instance pointing to the XML stream.
         * @param outerTagDepth depth of the outer tag in the XML document.
         * @return NetworkSelectionStatus object if parsing is successful, null otherwise.
         */
        public static NetworkSelectionStatus parseFromXml(XmlPullParser in, int outerTagDepth)
                throws XmlPullParserException, IOException {
            NetworkSelectionStatus selectionStatus = new NetworkSelectionStatus();
            String statusString = "";
            String disableReasonString = "";

            // Loop through and parse out all the elements from the stream within this section.
            while (!XmlUtil.isNextSectionEnd(in, outerTagDepth)) {
                String[] valueName = new String[1];
                Object value = XmlUtil.readCurrentValue(in, valueName);
                if (valueName[0] == null) {
                    throw new XmlPullParserException("Missing value name");
                }
                switch (valueName[0]) {
                    case XML_TAG_SELECTION_STATUS:
                        statusString = (String) value;
                        break;
                    case XML_TAG_DISABLE_REASON:
                        disableReasonString = (String) value;
                        break;
                    case XML_TAG_CONNECT_CHOICE:
                        selectionStatus.setConnectChoice((String) value);
                        break;
                    case XML_TAG_CONNECT_CHOICE_TIMESTAMP:
                        selectionStatus.setConnectChoiceTimestamp((long) value);
                        break;
                    case XML_TAG_HAS_EVER_CONNECTED:
                        selectionStatus.setHasEverConnected((boolean) value);
                        break;
                    default:
                        throw new XmlPullParserException(
                                "Unknown value name found: " + valueName[0]);
                }
            }
            // Now figure out the network selection status codes from |selectionStatusString| &
            // |disableReasonString|.
            int status =
                    Arrays.asList(NetworkSelectionStatus.QUALITY_NETWORK_SELECTION_STATUS)
                            .indexOf(statusString);
            int disableReason =
                    Arrays.asList(NetworkSelectionStatus.QUALITY_NETWORK_SELECTION_DISABLE_REASON)
                            .indexOf(disableReasonString);

            // If either of the above codes are invalid or if the network was temporarily disabled
            // (blacklisted), restore the status as enabled. We don't want to persist blacklists
            // across reboots.
            if (status == -1 || disableReason == -1 ||
                    status == NetworkSelectionStatus.NETWORK_SELECTION_TEMPORARY_DISABLED) {
                status = NetworkSelectionStatus.NETWORK_SELECTION_ENABLED;
                disableReason = NetworkSelectionStatus.NETWORK_SELECTION_ENABLE;
            }
            selectionStatus.setNetworkSelectionStatus(status);
            selectionStatus.setNetworkSelectionDisableReason(disableReason);
            return selectionStatus;
        }
    }

    /**
     * Utility class to serialize and deseriaize {@link WifiEnterpriseConfig} object to XML &
     * vice versa. This is used by {@link com.android.server.wifi.WifiConfigStore} module.
     */
    public static class WifiEnterpriseConfigXmlUtil {

        /**
         * List of XML tags corresponding to WifiEnterpriseConfig object elements.
         */
        public static final String XML_TAG_IDENTITY = "Identity";
        public static final String XML_TAG_ANON_IDENTITY = "AnonIdentity";
        public static final String XML_TAG_PASSWORD = "Password";
        public static final String XML_TAG_CLIENT_CERT = "ClientCert";
        public static final String XML_TAG_CA_CERT = "CaCert";
        public static final String XML_TAG_SUBJECT_MATCH = "SubjectMatch";
        public static final String XML_TAG_ENGINE = "Engine";
        public static final String XML_TAG_ENGINE_ID = "EngineId";
        public static final String XML_TAG_PRIVATE_KEY_ID = "PrivateKeyId";
        public static final String XML_TAG_ALT_SUBJECT_MATCH = "AltSubjectMatch";
        public static final String XML_TAG_DOM_SUFFIX_MATCH = "DomSuffixMatch";
        public static final String XML_TAG_CA_PATH = "CaPath";
        public static final String XML_TAG_EAP_METHOD = "EapMethod";
        public static final String XML_TAG_PHASE2_METHOD = "Phase2Method";
        public static final String XML_TAG_PLMN = "PLMN";
        public static final String XML_TAG_REALM = "Realm";
        public static final String XML_TAG_SIMNUM = "SimNum";

        /**
         * Write the WifiEnterpriseConfig data elements from the provided config to the XML
         * stream.
         *
         * @param out              XmlSerializer instance pointing to the XML stream.
         * @param enterpriseConfig WifiEnterpriseConfig object to be serialized.
         */
        public static void writeToXml(XmlSerializer out, WifiEnterpriseConfig enterpriseConfig)
                throws XmlPullParserException, IOException {
            XmlUtil.writeNextValue(out, XML_TAG_IDENTITY,
                    enterpriseConfig.getFieldValue(WifiEnterpriseConfig.IDENTITY_KEY));
            XmlUtil.writeNextValue(out, XML_TAG_ANON_IDENTITY,
                    enterpriseConfig.getFieldValue(WifiEnterpriseConfig.ANON_IDENTITY_KEY));
            XmlUtil.writeNextValue(out, XML_TAG_PASSWORD,
                    enterpriseConfig.getFieldValue(WifiEnterpriseConfig.PASSWORD_KEY));
            XmlUtil.writeNextValue(out, XML_TAG_CLIENT_CERT,
                    enterpriseConfig.getFieldValue(WifiEnterpriseConfig.CLIENT_CERT_KEY));
            XmlUtil.writeNextValue(out, XML_TAG_CA_CERT,
                    enterpriseConfig.getFieldValue(WifiEnterpriseConfig.CA_CERT_KEY));
            XmlUtil.writeNextValue(out, XML_TAG_SUBJECT_MATCH,
                    enterpriseConfig.getFieldValue(WifiEnterpriseConfig.SUBJECT_MATCH_KEY));
            XmlUtil.writeNextValue(out, XML_TAG_ENGINE,
                    enterpriseConfig.getFieldValue(WifiEnterpriseConfig.ENGINE_KEY));
            XmlUtil.writeNextValue(out, XML_TAG_ENGINE_ID,
                    enterpriseConfig.getFieldValue(WifiEnterpriseConfig.ENGINE_ID_KEY));
            XmlUtil.writeNextValue(out, XML_TAG_PRIVATE_KEY_ID,
                    enterpriseConfig.getFieldValue(WifiEnterpriseConfig.PRIVATE_KEY_ID_KEY));
            XmlUtil.writeNextValue(out, XML_TAG_ALT_SUBJECT_MATCH,
                    enterpriseConfig.getFieldValue(WifiEnterpriseConfig.ALTSUBJECT_MATCH_KEY));
            XmlUtil.writeNextValue(out, XML_TAG_DOM_SUFFIX_MATCH,
                    enterpriseConfig.getFieldValue(WifiEnterpriseConfig.DOM_SUFFIX_MATCH_KEY));
            XmlUtil.writeNextValue(out, XML_TAG_CA_PATH,
                    enterpriseConfig.getFieldValue(WifiEnterpriseConfig.CA_PATH_KEY));
            XmlUtil.writeNextValue(out, XML_TAG_EAP_METHOD, enterpriseConfig.getEapMethod());
            XmlUtil.writeNextValue(out, XML_TAG_PHASE2_METHOD, enterpriseConfig.getPhase2Method());
            XmlUtil.writeNextValue(out, XML_TAG_PLMN, enterpriseConfig.getPlmn());
            XmlUtil.writeNextValue(out, XML_TAG_REALM, enterpriseConfig.getRealm());
            XmlUtil.writeNextValue(out, XML_TAG_SIMNUM, enterpriseConfig.getSimNum());
        }

        /**
         * Parses the data elements from the provided XML stream to a WifiEnterpriseConfig object.
         *
         * @param in            XmlPullParser instance pointing to the XML stream.
         * @param outerTagDepth depth of the outer tag in the XML document.
         * @return WifiEnterpriseConfig object if parsing is successful, null otherwise.
         */
        public static WifiEnterpriseConfig parseFromXml(XmlPullParser in, int outerTagDepth)
                throws XmlPullParserException, IOException {
            WifiEnterpriseConfig enterpriseConfig = new WifiEnterpriseConfig();

            // Loop through and parse out all the elements from the stream within this section.
            while (!XmlUtil.isNextSectionEnd(in, outerTagDepth)) {
                String[] valueName = new String[1];
                Object value = XmlUtil.readCurrentValue(in, valueName);
                if (valueName[0] == null) {
                    throw new XmlPullParserException("Missing value name");
                }
                switch (valueName[0]) {
                    case XML_TAG_IDENTITY:
                        enterpriseConfig.setFieldValue(
                                WifiEnterpriseConfig.IDENTITY_KEY, (String) value);
                        break;
                    case XML_TAG_ANON_IDENTITY:
                        enterpriseConfig.setFieldValue(
                                WifiEnterpriseConfig.ANON_IDENTITY_KEY, (String) value);
                        break;
                    case XML_TAG_PASSWORD:
                        enterpriseConfig.setFieldValue(
                                WifiEnterpriseConfig.PASSWORD_KEY, (String) value);
                        break;
                    case XML_TAG_CLIENT_CERT:
                        enterpriseConfig.setFieldValue(
                                WifiEnterpriseConfig.CLIENT_CERT_KEY, (String) value);
                        break;
                    case XML_TAG_CA_CERT:
                        enterpriseConfig.setFieldValue(
                                WifiEnterpriseConfig.CA_CERT_KEY, (String) value);
                        break;
                    case XML_TAG_SUBJECT_MATCH:
                        enterpriseConfig.setFieldValue(
                                WifiEnterpriseConfig.SUBJECT_MATCH_KEY, (String) value);
                        break;
                    case XML_TAG_ENGINE:
                        enterpriseConfig.setFieldValue(
                                WifiEnterpriseConfig.ENGINE_KEY, (String) value);
                        break;
                    case XML_TAG_ENGINE_ID:
                        enterpriseConfig.setFieldValue(
                                WifiEnterpriseConfig.ENGINE_ID_KEY, (String) value);
                        break;
                    case XML_TAG_PRIVATE_KEY_ID:
                        enterpriseConfig.setFieldValue(
                                WifiEnterpriseConfig.PRIVATE_KEY_ID_KEY, (String) value);
                        break;
                    case XML_TAG_ALT_SUBJECT_MATCH:
                        enterpriseConfig.setFieldValue(
                                WifiEnterpriseConfig.ALTSUBJECT_MATCH_KEY, (String) value);
                        break;
                    case XML_TAG_DOM_SUFFIX_MATCH:
                        enterpriseConfig.setFieldValue(
                                WifiEnterpriseConfig.DOM_SUFFIX_MATCH_KEY, (String) value);
                        break;
                    case XML_TAG_CA_PATH:
                        enterpriseConfig.setFieldValue(
                                WifiEnterpriseConfig.CA_PATH_KEY, (String) value);
                        break;
                    case XML_TAG_EAP_METHOD:
                        enterpriseConfig.setEapMethod((int) value);
                        break;
                    case XML_TAG_PHASE2_METHOD:
                        enterpriseConfig.setPhase2Method((int) value);
                        break;
                    case XML_TAG_PLMN:
                        enterpriseConfig.setPlmn((String) value);
                        break;
                    case XML_TAG_REALM:
                        enterpriseConfig.setRealm((String) value);
                        break;
                    case XML_TAG_SIMNUM:
                        int sim_num;
                        try {
                            sim_num = Integer.parseInt((String) value);
                        } catch (NumberFormatException e) {
                            sim_num = -1;
                        }
                        if (sim_num > 0) {
                            enterpriseConfig.setSimNum(sim_num);
                        }
                        break;
                    default:
                        throw new XmlPullParserException(
                                "Unknown value name found: " + valueName[0]);
                }
            }
            return enterpriseConfig;
        }
    }
}
<|MERGE_RESOLUTION|>--- conflicted
+++ resolved
@@ -482,16 +482,13 @@
                     out, XML_TAG_ROAMING_CONSORTIUM_OIS, configuration.roamingConsortiumIds);
             XmlUtil.writeNextValue(out, XML_TAG_RANDOMIZED_MAC_ADDRESS,
                     configuration.getRandomizedMacAddress().toString());
-<<<<<<< HEAD
+            XmlUtil.writeNextValue(out, XML_TAG_MAC_RANDOMIZATION_SETTING,
+                    configuration.macRandomizationSetting);
 
             XmlUtil.writeNextValue(out, XML_TAG_DPP_CONNECTOR, configuration.dppConnector);
             XmlUtil.writeNextValue(out, XML_TAG_DPP_NETACCESSKEY, configuration.dppNetAccessKey);
             XmlUtil.writeNextValue(out, XML_TAG_DPP_NETACCESSKEY_EXPIRY, configuration.dppNetAccessKeyExpiry);
             XmlUtil.writeNextValue(out, XML_TAG_DPP_CSIGN, configuration.dppCsign);
-=======
-            XmlUtil.writeNextValue(out, XML_TAG_MAC_RANDOMIZATION_SETTING,
-                    configuration.macRandomizationSetting);
->>>>>>> 497e8bf8
         }
 
         /**
