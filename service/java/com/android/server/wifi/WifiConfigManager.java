--- conflicted
+++ resolved
@@ -3158,21 +3158,6 @@
         return false;
     }
 
-<<<<<<< HEAD
-    static boolean isSimConfig(WifiConfiguration config) {
-        if (config == null) {
-            return false;
-        }
-
-        if (config.enterpriseConfig == null) {
-            return false;
-        }
-
-        int method = config.enterpriseConfig.getEapMethod();
-        return (method == WifiEnterpriseConfig.Eap.SIM
-                || method == WifiEnterpriseConfig.Eap.AKA
-                || method == WifiEnterpriseConfig.Eap.AKA_PRIME);
-=======
     /**
      * Checks if the network is a sim config.
      * @param config Config corresponding to the network.
@@ -3180,7 +3165,6 @@
      */
     public boolean isSimConfig(WifiConfiguration config) {
         return mWifiConfigStore.isSimConfig(config);
->>>>>>> 2d65b9aa
     }
 
     /**
