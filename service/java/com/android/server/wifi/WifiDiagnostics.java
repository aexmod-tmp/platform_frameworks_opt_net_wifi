--- conflicted
+++ resolved
@@ -421,10 +421,9 @@
     }
 
     synchronized void onWifiAlert(int errorCode, @NonNull byte[] buffer) {
-<<<<<<< HEAD
         if (errorCode < DATA_STALL_OFFSET_REASON_CODE) {
             captureAlertData(errorCode, buffer);
-            mWifiMetrics.incrementAlertReasonCount(errorCode);
+            mWifiMetrics.logFirmwareAlert(errorCode);
         } else {
             errorCode = errorCode - DATA_STALL_OFFSET_REASON_CODE;
             captureAlertData(errorCode, buffer);
@@ -433,10 +432,6 @@
             intent.putExtra(WifiManager.EXTRA_WIFI_DATA_STALL_REASON, errorCode);
             mContext.sendBroadcastAsUser(intent, UserHandle.ALL);
         }
-=======
-        captureAlertData(errorCode, buffer);
-        mWifiMetrics.logFirmwareAlert(errorCode);
->>>>>>> 4558a4c5
     }
 
     private boolean isVerboseLoggingEnabled() {
