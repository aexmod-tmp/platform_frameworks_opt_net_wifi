--- conflicted
+++ resolved
@@ -35,10 +35,7 @@
 import com.android.server.wifi.WifiConfigStore.StoreData;
 import com.android.server.wifi.WifiConfigStore.StoreFile;
 import com.android.server.wifi.util.DataIntegrityChecker;
-<<<<<<< HEAD
-=======
 import com.android.server.wifi.util.EncryptedData;
->>>>>>> 58b845b1
 import com.android.server.wifi.util.XmlUtil;
 
 import libcore.util.HexEncoding;
@@ -1124,14 +1121,6 @@
 
         MockStoreFile(@WifiConfigStore.StoreFileId int fileId) {
             super(new File("MockStoreFile"), fileId, mDataIntegrityChecker);
-<<<<<<< HEAD
-        }
-
-        MockStoreFile(@WifiConfigStore.StoreFileId int fileId,
-                      DataIntegrityChecker dataIntegrityChecker) {
-            super(new File("MockStoreFile"), fileId, dataIntegrityChecker);
-=======
->>>>>>> 58b845b1
         }
 
         @Override
